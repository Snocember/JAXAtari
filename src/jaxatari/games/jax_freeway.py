import os
from functools import partial
import chex
import jax
import jax.numpy as jnp
from dataclasses import dataclass
from typing import Tuple, NamedTuple, List, Dict, Optional, Any

from jaxatari.environment import JaxEnvironment, JAXAtariAction as Action
import jaxatari.spaces as spaces
from jaxatari.renderers import JAXGameRenderer
import jaxatari.rendering.jax_rendering_utils as jr

class FreewayConstants(NamedTuple):
    screen_width: int = 160
    screen_height: int = 210
    chicken_width: int = 6
    chicken_height: int = 8
    chicken_x: int = 40  # Fixed x position
    car_width: int = 8
    car_height: int = 10
    num_lanes: int = 10
    lane_spacing: int = 16
    car_speeds: List[float] = None
    lane_borders: List[int] = None
    top_border: int = 15
    top_path: int = 8
    bottom_border: int = 180
    # Upper 5 lanes move left (-), lower 5 lanes move right (+)
    # Value at i is the frequency in which car at lane i moves one pixel
    car_update = [
        -5,  # Lane 0
        -4,  # Lane 1
        -3,  # Lane 2
        -2,  # Lane 3
        -1,  # Lane 4
        1,  # Lane 5
        2,  # Lane 6
        3,  # Lane 7
        4,  # Lane 8
        5,  # Lane 9
    ]
    # Upper 5 lanes move left (-), lower 5 lanes move right (+)
    # Value at i is the frequency in which car at lane i moves one pixel
    lane_borders = [
        top_border + top_path,  # Lane 0
        1 * lane_spacing + (top_border + top_path),  # Lane 1
        2 * lane_spacing + (top_border + top_path),  # Lane 2
        3 * lane_spacing + (top_border + top_path),  # Lane 3
        4 * lane_spacing + (top_border + top_path),  # Lane 4
        5 * lane_spacing + (top_border + top_path),  # Lane 5
        6 * lane_spacing + (top_border + top_path),  # Lane 6
        7 * lane_spacing + (top_border + top_path),  # Lane 7
        8 * lane_spacing + (top_border + top_path),  # Lane 8
        9 * lane_spacing + (top_border + top_path),  # Lane 10
        10 * lane_spacing
        + (top_border + top_path)
        + 2,  # Lane 10
    ]


class FreewayState(NamedTuple):
    """Represents the current state of the game"""

    chicken_y: chex.Array
    cars: chex.Array  # Shape: (num_lanes, 2) for x,y positions
    score: chex.Array
    time: chex.Array
    cooldown: chex.Array  # Cooldown after collision
    walking_frames: chex.Array
    game_over: chex.Array


class EntityPosition(NamedTuple):
    x: jnp.ndarray
    y: jnp.ndarray
    width: jnp.ndarray
    height: jnp.ndarray


class FreewayObservation(NamedTuple):
    chicken: EntityPosition
    car: EntityPosition
    score: jnp.ndarray


class FreewayInfo(NamedTuple):
    time: jnp.ndarray
    all_rewards: jnp.ndarray


class JaxFreeway(JaxEnvironment[FreewayState, FreewayObservation, FreewayInfo]):
    def __init__(self, reward_funcs: list[callable]=None):
        super().__init__()
        self.consts = FreewayConstants()
        if reward_funcs is not None:
            reward_funcs = tuple(reward_funcs)
        self.reward_funcs = reward_funcs
        self.state = self.reset()
        self.renderer = FreewayRenderer()

    def reset(self, key: jax.random.PRNGKey = None) -> Tuple[FreewayObservation, FreewayState]:
        """Initialize a new game state"""
        # Start chicken at bottom
        chicken_y = self.consts.bottom_border + self.consts.chicken_height - 1
        # Initialize one car per lane
        cars = []
        for lane in range(self.consts.num_lanes):
            lane_y = (
                self.consts.lane_borders[lane]
                + int(self.consts.lane_spacing / 2)
                - int(self.consts.car_height / 2)
            )
            # Upper 5 lanes start from right, lower 5 lanes start from left
            if lane < 5:
                x = (
                    self.consts.screen_width - self.consts.car_width + 0
                )  # Start from right
            else:
                x = 0  # Start from left
            cars.append([x, lane_y])

        state = FreewayState(
            chicken_y=jnp.array(chicken_y, dtype=jnp.int32),
            cars=jnp.array(cars, dtype=jnp.int32),
            score=jnp.array(0, dtype=jnp.int32),
            time=jnp.array(0, dtype=jnp.int32),
            cooldown=jnp.array(0, dtype=jnp.int32),
            walking_frames=jnp.array(0, dtype=jnp.int32),
            game_over=jnp.array(False, dtype=jnp.bool_),
        )

        return self._get_observation(state), state

    @partial(jax.jit, static_argnums=(0,))
    def step(self, state: FreewayState, action: int) -> tuple[FreewayObservation, FreewayState, float, bool, FreewayInfo]:
        """Take a step in the game given an action"""
        # Update chicken position if not in cooldown
        dy = jnp.where(
            jnp.logical_and(state.cooldown > 30, state.cooldown < 54), # throw the chicken back for 24 frames
            1.0,
            jnp.where(action == Action.UP, -1.0, jnp.where(action == Action.DOWN, 1.0, 0.0)),
        )

        dy = jnp.where(
            jnp.logical_and(state.cooldown > 0, state.cooldown < 30), # stun the chicken for 30 frames
            0.0,
            dy,
        )

        # add one to the walking frames if dy != 0, if it is 0 reset to 0
        new_walking_frames = jnp.where(dy != 0, state.walking_frames + 1, 0)

        # reset new_walking frames at 8
        new_walking_frames = jnp.where(new_walking_frames >= 8, 0, new_walking_frames)

        new_y = jnp.clip(
            state.chicken_y + dy.astype(jnp.int32),
            self.consts.top_border,
            self.consts.bottom_border + self.consts.chicken_height - 1,
        ).astype(jnp.int32)

        # Update car positions
        new_cars = state.cars
        for lane in range(self.consts.num_lanes):
            # Update x position based on lane speed
            dir = (
                self.consts.car_update[lane] / jnp.abs(self.consts.car_update[lane])
            ).astype(jnp.int32)
            new_x = jax.lax.cond(
                jnp.equal(jnp.mod(state.time, self.consts.car_update[lane]), 0),
                lambda: state.cars[lane, 0] + dir,
                lambda: state.cars[lane, 0],
            )

            # Wrap around screen
            new_x = jnp.where(
                self.consts.car_update[lane] > 0,
                jnp.where(
                    new_x > self.consts.screen_width, -self.consts.car_width, new_x
                ),
                jnp.where(
                    new_x < -self.consts.car_width, self.consts.screen_width, new_x
                ),
            ).astype(jnp.int32)

            new_cars = new_cars.at[lane, 0].set(new_x)

        # Check for collisions
        def check_collision(car_pos):
            car_x, car_y = car_pos
            return jnp.logical_and(
                self.consts.chicken_x < car_x + self.consts.car_width,
                jnp.logical_and(
                    self.consts.chicken_x + self.consts.chicken_width > car_x,
                    jnp.logical_and(
                        state.chicken_y - self.consts.chicken_height < car_y,
                        state.chicken_y > car_y - self.consts.car_height,
                    ),
                ),
            )

        # Check collisions for all cars
        collisions = jax.vmap(check_collision)(new_cars)
        any_collision = jnp.any(collisions)
        any_collision = jax.lax.cond(
            state.cooldown > 0, lambda _: False, lambda _: any_collision, operand=None
        )

        # Update cooldown
        new_cooldown = jnp.where(
            any_collision,
            24 + 30,  # Set cooldown frames after collision (24 frames of flying backwards, 30 frames of being "stunned")
            jnp.maximum(0, state.cooldown - 1),
        ).astype(jnp.int32)

        # Update score if chicken reaches top
        new_score = jnp.where(
            new_y <= self.consts.top_border, state.score + 1, state.score
        ).astype(jnp.int32)

        # Reset chicken position if scored
        new_y = jnp.where(
            new_y <= self.consts.top_border,
            self.consts.bottom_border + self.consts.chicken_height - 1,
            new_y,
        ).astype(jnp.int32)

        # Update time
        new_time = (state.time + 1).astype(jnp.int32)

        # Check game over (optional: could be based on time or score limit)
        game_over = jnp.where(
            new_time >= 255 * 32,  # 2 minute time limit
            jnp.array(True),
            state.game_over,
        )

        new_state = FreewayState(
            chicken_y=new_y,
            cars=new_cars,
            score=new_score,
            time=new_time,
            cooldown=new_cooldown,
            walking_frames=new_walking_frames.astype(jnp.int32),
            game_over=game_over,
        )
        done = self._get_done(new_state)
        env_reward = self._get_reward(state, new_state)
        all_rewards = self._get_all_reward(state, new_state)
        obs = self._get_observation(new_state)
        info = self._get_info(new_state, all_rewards)

        return obs, new_state, env_reward, done, info

    @partial(jax.jit, static_argnums=(0,))
    def _get_observation(self, state: FreewayState):
        # create chicken
        chicken = EntityPosition(
            x=jnp.array(self.consts.chicken_x, dtype=jnp.int32),
            y=state.chicken_y,
            width=jnp.array(self.consts.chicken_width, dtype=jnp.int32),
            height=jnp.array(self.consts.chicken_height, dtype=jnp.int32),
        )

        # create cars
        cars = jnp.zeros((self.consts.num_lanes, 4), dtype=jnp.int32)
        for i in range(self.consts.num_lanes):
            car_pos = state.cars.at[i].get()
            cars = cars.at[i].set(
                jnp.array(
                    [
                        car_pos.at[0].get(),  # x position
                        car_pos.at[1].get(),  # y position
                        self.consts.car_width,  # width
                        self.consts.car_height,  # height
                    ],
                    dtype=jnp.int32
                )
            )
        return FreewayObservation(chicken=chicken, car=cars, score=state.score)

    @partial(jax.jit, static_argnums=(0,))
    def _get_info(self, state: FreewayState, all_rewards: chex.Array = None) -> FreewayInfo:
        return FreewayInfo(time=state.time, all_rewards=all_rewards)

    @partial(jax.jit, static_argnums=(0,))
    def _get_reward(self, previous_state: FreewayState, state: FreewayState):
        return state.score - previous_state.score

    @partial(jax.jit, static_argnums=(0,))
    def _get_all_reward(self, previous_state: FreewayState, state: FreewayState):
        if self.reward_funcs is None:
            return jnp.zeros(1)
        rewards = jnp.array(
            [reward_func(previous_state, state) for reward_func in self.reward_funcs]
        )
        return rewards

    @partial(jax.jit, static_argnums=(0,))
    def _get_done(self, state: FreewayState) -> bool:
        return state.game_over

    def action_space(self) -> spaces.Discrete:
        """Returns the action space for Freeway.
        Actions are:
        0: NOOP
        1: UP
        2: DOWN
        """
        return spaces.Discrete(3)

    def observation_space(self) -> spaces.Dict:
        """Returns the observation space for Freeway.
        The observation contains:
        - chicken: EntityPosition (x, y, width, height)
        - car: array of shape (10, 4) with x,y,width,height for each car
        - score: int (0-99)
        """
        return spaces.Dict({
            "chicken": spaces.Dict({
                "x": spaces.Box(low=0, high=160, shape=(), dtype=jnp.int32),
                "y": spaces.Box(low=0, high=210, shape=(), dtype=jnp.int32),
                "width": spaces.Box(low=0, high=160, shape=(), dtype=jnp.int32),
                "height": spaces.Box(low=0, high=210, shape=(), dtype=jnp.int32),
            }),
            "car": spaces.Box(low=0, high=160, shape=(10, 4), dtype=jnp.int32),
            "score": spaces.Box(low=0, high=99, shape=(), dtype=jnp.int32),
        })

    def image_space(self) -> spaces.Box:
        """Returns the image space for Freeway.
        The image is a RGB image with shape (210, 160, 3).
        """
        return spaces.Box(
            low=0,
            high=255,
            shape=(210, 160, 3),
            dtype=jnp.uint8
        )
    
    def render(self, state: FreewayState) -> jnp.ndarray:
        """Render the game state to a raster image."""
        return self.renderer.render(state)

    def obs_to_flat_array(self, obs: FreewayObservation) -> jnp.ndarray:
        """Convert observation to a flat array."""
        # Flatten chicken position and dimensions
        chicken_flat = jnp.concatenate([
            obs.chicken.x.reshape(-1),
            obs.chicken.y.reshape(-1),
            obs.chicken.width.reshape(-1),
            obs.chicken.height.reshape(-1)
        ])
        
        # Flatten car positions and dimensions
        cars_flat = obs.car.reshape(-1)
        
        # Flatten score
        score_flat = obs.score.reshape(-1)
        
        # Concatenate all components
        return jnp.concatenate([chicken_flat, cars_flat, score_flat]).astype(jnp.int32)


class FreewayRenderer(JAXGameRenderer):

    def __init__(self, consts=None):
        super().__init__()
<<<<<<< HEAD
        self.sprites, self.offsets = self._load_sprites()
        self.game_config = GameConfig()
=======
        self.sprites = self._load_sprites()
        self.consts = consts or FreewayConstants()
>>>>>>> d8c84a92

    def _load_sprites(self):
        """Load all sprites required for Freeway rendering."""
        MODULE_DIR = os.path.dirname(os.path.abspath(__file__))
        sprite_path = os.path.join(MODULE_DIR, "sprites/freeway/")

        sprites: Dict[str, Any] = {}
        offsets: Dict[str, Any] = {}

        def _load_sprite_frame(name: str) -> Optional[chex.Array]:
            path = os.path.join(sprite_path, f'{name}.npy')
            frame = jr.loadFrame(path)
            return frame.astype(jnp.uint8)

        sprite_names = [
            'background',
            'player_hit', 'player_walk', 'player_idle',
            'car_dark_red', 'car_light_green', 'car_dark_green', 'car_light_red', 'car_blue', 'car_brown',
            'car_light_blue', 'car_red', 'car_green', 'car_yellow',
        ]

        for name in sprite_names:
            loaded_sprite = _load_sprite_frame(name)
            if loaded_sprite is not None:
                sprites[name] = loaded_sprite

        # pad the player sprites since they are used interchangably
        player_sprites, player_offsets = jr.pad_to_match([
            sprites['player_hit'], sprites['player_walk'], sprites['player_idle']
        ])
        sprites['player_hit'] = player_sprites[0]
        sprites['player_walk'] = player_sprites[1]
        sprites['player_idle'] = player_sprites[2]
        offsets['player_hit'] = player_offsets[0]
        offsets['player_walk'] = player_offsets[1]
        offsets['player_idle'] = player_offsets[2]

        # --- Load Digit Sprites ---
        score_digit_path = os.path.join(sprite_path, 'score_{}.npy')
        digits = jr.load_and_pad_digits(score_digit_path, num_chars=10)
        sprites['score'] = digits

        for key in sprites.keys():
            if isinstance(sprites[key], (list, tuple)):
                sprites[key] = [jnp.expand_dims(sprite, axis=0) for sprite in sprites[key]]
            else:
                sprites[key] = jnp.expand_dims(sprites[key], axis=0)

        return sprites, offsets

    @partial(jax.jit, static_argnums=(0,))
    def render(self, state):
        """Render the game state to a raster image."""
        raster = jr.create_initial_frame(width=160, height=210)

        # draw the background
        background = jr.get_sprite_frame(self.sprites['background'], 0)

        raster = jr.render_at(raster,0, 0, background)

        # draw fixed 2nd chicken at x=110 and y=self.consts.bottom_border + self.consts.chicken_height - 1
        chicken_idle = jr.get_sprite_frame(self.sprites['player_idle'], 0)
        chicken_walk = jr.get_sprite_frame(self.sprites['player_walk'], 0)
        chicken_hit = jr.get_sprite_frame(self.sprites['player_hit'], 0)
<<<<<<< HEAD
        chicken_idle_offset = self.offsets['player_idle']
        chicken_walk_offset = self.offsets['player_walk']
        chicken_hit_offset = self.offsets['player_hit']
        raster = jr.render_at(raster, 110, self.game_config.bottom_border + self.game_config.chicken_height - 1, chicken_idle, flip_offset=chicken_idle_offset)
=======
        raster = jr.render_at(raster, 110, self.consts.bottom_border + self.consts.chicken_height - 1, chicken_idle)
>>>>>>> d8c84a92

        # select a frame based on the walking frames (0-3 for walk, 4-7 for idle, repeat)
        use_idle = state.walking_frames < 4
        chicken = jax.lax.cond(
            use_idle,
            lambda: chicken_idle,
            lambda: chicken_walk,
        )
        chicken_offset = jax.lax.cond(
            use_idle,
            lambda: chicken_idle_offset,
            lambda: chicken_walk_offset,
        )
        is_hit = state.cooldown > 0
        chicken = jax.lax.cond(
            jnp.logical_and(is_hit, jnp.logical_or((state.cooldown % 8) < 4, state.cooldown < 30)),
            lambda: chicken_hit,
            lambda: chicken
        )
<<<<<<< HEAD
        chicken_offset = jax.lax.cond(
            is_hit,
            lambda: chicken_hit_offset,
            lambda: chicken_offset,
        )
        raster = jr.render_at(raster, self.game_config.chicken_x, state.chicken_y, chicken, flip_offset=chicken_offset)
=======

        raster = jr.render_at(raster, self.consts.chicken_x, state.chicken_y, chicken)
>>>>>>> d8c84a92

        # render the cars in the correct color (starting from the top: dark red, light green, dark green, light red, blue, brown, light blue, red, green, yellow)
        dark_red = jr.get_sprite_frame(self.sprites['car_dark_red'], 0)
        raster = jr.render_at(raster, state.cars[0, 0], state.cars[0, 1], dark_red)

        light_green = jr.get_sprite_frame(self.sprites['car_light_green'], 0)
        raster = jr.render_at(raster, state.cars[1, 0], state.cars[1, 1], light_green)

        dark_green = jr.get_sprite_frame(self.sprites['car_dark_green'], 0)
        raster = jr.render_at(raster, state.cars[2, 0], state.cars[2, 1], dark_green)

        light_red = jr.get_sprite_frame(self.sprites['car_light_red'], 0)
        raster = jr.render_at(raster, state.cars[3, 0], state.cars[3, 1], light_red)

        blue = jr.get_sprite_frame(self.sprites['car_blue'], 0)
        raster = jr.render_at(raster, state.cars[4, 0], state.cars[4, 1], blue)

        brown = jr.get_sprite_frame(self.sprites['car_brown'], 0)
        raster = jr.render_at(raster, state.cars[5, 0], state.cars[5, 1], brown)

        light_blue = jr.get_sprite_frame(self.sprites['car_light_blue'], 0)
        raster = jr.render_at(raster, state.cars[6, 0], state.cars[6, 1], light_blue)

        red = jr.get_sprite_frame(self.sprites['car_red'], 0)
        raster = jr.render_at(raster, state.cars[7, 0], state.cars[7, 1], red)

        green = jr.get_sprite_frame(self.sprites['car_green'], 0)
        raster = jr.render_at(raster, state.cars[8, 0], state.cars[8, 1], green)

        yellow = jr.get_sprite_frame(self.sprites['car_yellow'], 0)
        raster = jr.render_at(raster, state.cars[9, 0], state.cars[9, 1], yellow)

        # ----------- SCORE -------------
        # Define score positions and spacing
        player_score_rightmost_digit_x = 49  # X position for the START of the player's rightmost digit (or single digit)
        enemy_score_rightmost_digit_x = 114  # X position for the START of the enemy's single '0' digit
        score_y = 5
        score_spacing = 8  # Spacing between digits (should match digit width ideally)
        max_score_digits = 2

        # Get digit sprites
        digit_sprites = self.sprites.get('score', None)

        # Define the function to render scores if sprites are available
        def render_scores(raster_to_update):
            # --- Player Score (Left) ---
            # Convert score to digit indices (always 2, e.g., 0 -> [0,0], 10 -> [1,0])
            player_score_digits_indices = jr.int_to_digits(state.score, max_digits=max_score_digits)

            # Determine parameters based on score magnitude
            is_player_single_digit = state.score < 10

            # Start index in player_score_digits_indices:
            # - If single digit (e.g., score=5 -> indices=[0,5]), start reading at index 1 to get the '5'.
            # - If double digit (e.g., score=12 -> indices=[1,2]), start reading at index 0 to get '1' then '2'.
            player_start_index = jax.lax.select(is_player_single_digit, 1, 0)

            # Number of digits to render: 1 for single, 2 for double
            player_num_to_render = jax.lax.select(is_player_single_digit, 1, 2)

            # Calculate the starting X position for rendering:
            # - If single digit, render starts at player_score_rightmost_digit_x.
            # - If double digit, render starts score_spacing pixels *before* player_score_rightmost_digit_x,
            #   so the second digit ('0' in '10') aligns correctly at player_score_rightmost_digit_x.
            player_render_x = jax.lax.select(is_player_single_digit,
                                             player_score_rightmost_digit_x,
                                             player_score_rightmost_digit_x - score_spacing)

            # Render player score using selective rendering
            raster_updated = jr.render_label_selective(raster_to_update, player_render_x, score_y,
                                                       player_score_digits_indices, digit_sprites[0],
                                                       player_start_index, player_num_to_render,
                                                       spacing=score_spacing)

            # --- Enemy Score (Right - rendering a Dummy '0' since the right player is not playable) ---
            enemy_score = 0
            enemy_score_digits_indices = jr.int_to_digits(enemy_score, max_digits=max_score_digits)  # [0, 0]
            # Parameters for single digit '0'
            enemy_start_index = 1  # Read the second '0' from indices [0, 0]
            enemy_num_to_render = 1  # Render only one digit
            # Render the enemy '0' starting at its designated rightmost position
            enemy_render_x = enemy_score_rightmost_digit_x

            # Render enemy score using selective rendering
            raster_final = jr.render_label_selective(raster_updated, enemy_render_x, score_y,
                                                     enemy_score_digits_indices, digit_sprites[0],
                                                     enemy_start_index, enemy_num_to_render,
                                                     spacing=score_spacing)  # Spacing doesn't matter here
            return raster_final

        # Render scores conditionally
        raster = jax.lax.cond(
            digit_sprites is not None,
            render_scores,
            lambda r: r,
            raster
        )

        # Force the first 8 columns (x=0 to x=7) to be black (KEEP THIS PART)
        # Frame is (Height, Width, Channels) so we index as [y_range, x_range, :]
        bar_width = 8
        raster = raster.at[:, :bar_width, :].set(0)

        return raster<|MERGE_RESOLUTION|>--- conflicted
+++ resolved
@@ -367,13 +367,8 @@
 
     def __init__(self, consts=None):
         super().__init__()
-<<<<<<< HEAD
         self.sprites, self.offsets = self._load_sprites()
-        self.game_config = GameConfig()
-=======
-        self.sprites = self._load_sprites()
         self.consts = consts or FreewayConstants()
->>>>>>> d8c84a92
 
     def _load_sprites(self):
         """Load all sprites required for Freeway rendering."""
@@ -438,14 +433,10 @@
         chicken_idle = jr.get_sprite_frame(self.sprites['player_idle'], 0)
         chicken_walk = jr.get_sprite_frame(self.sprites['player_walk'], 0)
         chicken_hit = jr.get_sprite_frame(self.sprites['player_hit'], 0)
-<<<<<<< HEAD
         chicken_idle_offset = self.offsets['player_idle']
         chicken_walk_offset = self.offsets['player_walk']
         chicken_hit_offset = self.offsets['player_hit']
-        raster = jr.render_at(raster, 110, self.game_config.bottom_border + self.game_config.chicken_height - 1, chicken_idle, flip_offset=chicken_idle_offset)
-=======
-        raster = jr.render_at(raster, 110, self.consts.bottom_border + self.consts.chicken_height - 1, chicken_idle)
->>>>>>> d8c84a92
+        raster = jr.render_at(raster, 110, self.consts.bottom_border + self.consts.chicken_height - 1, chicken_idle, flip_offset=chicken_idle_offset)
 
         # select a frame based on the walking frames (0-3 for walk, 4-7 for idle, repeat)
         use_idle = state.walking_frames < 4
@@ -465,17 +456,12 @@
             lambda: chicken_hit,
             lambda: chicken
         )
-<<<<<<< HEAD
         chicken_offset = jax.lax.cond(
             is_hit,
             lambda: chicken_hit_offset,
             lambda: chicken_offset,
         )
-        raster = jr.render_at(raster, self.game_config.chicken_x, state.chicken_y, chicken, flip_offset=chicken_offset)
-=======
-
-        raster = jr.render_at(raster, self.consts.chicken_x, state.chicken_y, chicken)
->>>>>>> d8c84a92
+        raster = jr.render_at(raster, self.consts.chicken_x, state.chicken_y, chicken, flip_offset=chicken_offset)
 
         # render the cars in the correct color (starting from the top: dark red, light green, dark green, light red, blue, brown, light blue, red, green, yellow)
         dark_red = jr.get_sprite_frame(self.sprites['car_dark_red'], 0)
