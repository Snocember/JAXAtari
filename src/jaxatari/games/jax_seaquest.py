import os
from functools import partial
from typing import Tuple, NamedTuple
import jax
import jax.numpy as jnp
import chex
import jaxatari.rendering.atraJaxis as aj
<<<<<<< HEAD
import numpy as np
=======
>>>>>>> 776f738f
import jaxatari.spaces as spaces

from jaxatari.environment import JaxEnvironment, JAXAtariAction as Action

# TODO: surface submarine at 6 divers collected + difficulty 1
# Game Constants
WINDOW_WIDTH = 160 * 3
WINDOW_HEIGHT = 210 * 3

WIDTH = 160
HEIGHT = 210
SCALING_FACTOR = 3

# Colors
BACKGROUND_COLOR = (0, 0, 139)  # Dark blue for water
PLAYER_COLOR = (187, 187, 53)  # Yellow for player sub
DIVER_COLOR = (66, 72, 200)  # Pink for divers
SHARK_DIFFICULTY_COLORS = jnp.array(
    [
        [92, 186, 92],  # Level 0: Base green
        [213, 130, 74],  # Level 1: Orange (adjusted from original ROM)
        [
            170,
            92,
            170,
        ],  # Level 2: Purple (adjusted from original ROM COLOR_KILLER_SHARK_02)
        [213, 92, 130],  # Level 3: Pink (adjusted from original ROM)
        [186, 92, 92],  # Level 4: Red (adjusted from original ROM)
    ]
)
ENEMY_SUB_COLOR = (170, 170, 170)  # Gray for enemy subs
OXYGEN_BAR_COLOR = (214, 214, 214, 255)  # White for oxygen
SCORE_COLOR = (210, 210, 64)  # Score color
OXYGEN_TEXT_COLOR = (0, 0, 0)  # Black for oxygen text

# Object sizes and initial positions from RAM state
PLAYER_SIZE = (16, 11)  # Width, Height
DIVER_SIZE = (8, 11)
SHARK_SIZE = (8, 7)
ENEMY_SUB_SIZE = (8, 11)
MISSILE_SIZE = (8, 1)

PLAYER_START_X = 76
PLAYER_START_Y = 46

X_BORDERS = (0, 160)
PLAYER_BOUNDS = (21, 134), (46, 141)

# Maximum number of objects (from MAX_NB_OBJECTS)
MAX_DIVERS = 4
MAX_SHARKS = 12
MAX_SUBS = 12
MAX_ENEMY_MISSILES = 4
MAX_PLAYER_TORPS = 1
MAX_SURFACE_SUBS = 1
MAX_COLLECTED_DIVERS = 6

# define object orientations
FACE_LEFT = -1
FACE_RIGHT = 1

SPAWN_POSITIONS_Y = jnp.array([71, 95, 119, 139])  # submarines at y=69?
SUBMARINE_Y_OFFSET = 2
ENEMY_MISSILE_Y = jnp.array([73, 97, 121, 141])  # missile x = submarine.x + 4
DIVER_SPAWN_POSITIONS = jnp.array([69, 93, 117, 141])

MISSILE_SPAWN_POSITIONS = jnp.array([39, 126])  # Right, Left

# First wave directions from original code
FIRST_WAVE_DIRS = jnp.array([False, False, False, True])

class SpawnState(NamedTuple):
    difficulty: chex.Array  # Current difficulty level (0-7)
    lane_dependent_pattern: chex.Array  # Track waves independently per lane [4 lanes]
    to_be_spawned: (
        chex.Array
    )  # tracks which enemies are still in the spawning cycle [4 lanes * 3 slots] -> necessary due to the spaced out spawning of multiple enemies
    survived: (
        chex.Array
    )  # track if last enemy survived [4 lanes * 3 slots] -> 1 if survived whilst going right, 0 if not, -1 if survived whilst going left
    prev_sub: chex.Array  # Track previous entity type for each lane [4 lanes]
    spawn_timers: chex.Array  # Individual spawn timers per lane [4 lanes]
    diver_array: (
        chex.Array
    )  # Track which divers are still in the spawning cycle [4 lanes]
    lane_directions: (
        chex.Array
    )  # Track lane directions for each wave [4 lanes] -> 0 = right, 1 = left


def initialize_spawn_state() -> SpawnState:
    """Initialize spawn state with first wave matching original game."""
    return SpawnState(
        difficulty=jnp.array(0),
        lane_dependent_pattern=jnp.zeros(
            4, dtype=jnp.int32
        ),  # Each lane starts at wave 0
        to_be_spawned=jnp.zeros(
            12, dtype=jnp.int32
        ),  # Track which enemies are still in the spawning cycle
        survived=jnp.zeros(12, dtype=jnp.int32),  # Track which enemies survived
        prev_sub=jnp.ones(
            4, dtype=jnp.int32
        ),  # Track previous entity type (0 if shark, 1 if sub) -> starts at 1 since the first wave is sharks
        spawn_timers=jnp.array(
            [277, 277, 277, 277 + 60], dtype=jnp.int32
        ),  # All lanes start with same timer
        diver_array=jnp.array([1, 1, 0, 0], dtype=jnp.int32),
        lane_directions=FIRST_WAVE_DIRS.astype(jnp.int32),  # First wave directions
    )


def soft_reset_spawn_state(spawn_state: SpawnState) -> SpawnState:
    """Reset spawn_times"""
    return spawn_state._replace(
        spawn_timers=jnp.array([277, 277, 277, 277], dtype=jnp.int32)
    )

# Game state container
class SeaquestState(NamedTuple):
    player_x: chex.Array
    player_y: chex.Array
    player_direction: chex.Array  # 0 for right, 1 for left
    oxygen: chex.Array
    divers_collected: chex.Array
    score: chex.Array
    lives: chex.Array
    spawn_state: SpawnState
    diver_positions: chex.Array  # (4, 3) array for divers
    shark_positions: (
        chex.Array
    )  # (12, 3) array for sharks - separated into 4 lanes, 3 slots per lane [left to right]
    sub_positions: (
        chex.Array
    )  # (12, 3) array for enemy subs - separated into 4 lanes, 3 slots per lane [left to right]
    enemy_missile_positions: (
        chex.Array
    )  # (4, 3) array for enemy missiles (only the front boats can shoot)
    surface_sub_position: chex.Array  # (1, 3) array for surface submarine
    player_missile_position: (
        chex.Array
    )  # (1, 3) array for player missile (x, y, direction)
    step_counter: chex.Array
    just_surfaced: chex.Array  # Flag for tracking actual surfacing moment
    successful_rescues: (
        chex.Array
    )  # Number of times the player has surfaced with all six divers
    death_counter: chex.Array  # Counter for tracking death animation
    rng_key: chex.PRNGKey


class PlayerEntity(NamedTuple):
    x: jnp.ndarray
    y: jnp.ndarray
    o: jnp.ndarray
    width: jnp.ndarray
    height: jnp.ndarray
    active: jnp.ndarray

class EntityPosition(NamedTuple):
    x: jnp.ndarray
    y: jnp.ndarray
    width: jnp.ndarray
    height: jnp.ndarray
    active: jnp.ndarray


class SeaquestObservation(NamedTuple):
    player: PlayerEntity
    sharks: jnp.ndarray  # Shape (12, 5) - 12 sharks, each with x,y,w,h,active
    submarines: jnp.ndarray  # Shape (12, 5)
    divers: jnp.ndarray  # Shape (4, 5)
    enemy_missiles: jnp.ndarray  # Shape (4, 5)
    surface_submarine: EntityPosition
    player_missile: EntityPosition
    collected_divers: jnp.ndarray  # Number of divers collected (0-6)
    player_score: jnp.ndarray
    lives: jnp.ndarray
    oxygen_level: jnp.ndarray  # Oxygen level (0-255)

class SeaquestInfo(NamedTuple):
    difficulty: jnp.ndarray  # Current difficulty level
    successful_rescues: jnp.ndarray  # Number of successful rescues
    step_counter: jnp.ndarray  # Current step count
    all_rewards: jnp.ndarray  # All rewards for the current step


class CarryState(NamedTuple):
    missile_pos: chex.Array
    shark_pos: chex.Array
    sub_pos: chex.Array
    score: chex.Array


# RENDER CONSTANTS
def load_sprites():
    MODULE_DIR = os.path.dirname(os.path.abspath(__file__))
    # Load sprites - no padding needed for background since it's already full size
    bg1 = aj.loadFrame(os.path.join(MODULE_DIR, "sprites/seaquest/bg/1.npy"))
    pl_sub1 = aj.loadFrame(os.path.join(MODULE_DIR, "sprites/seaquest/player_sub/1.npy"))
    pl_sub2 = aj.loadFrame(os.path.join(MODULE_DIR, "sprites/seaquest/player_sub/2.npy"))
    pl_sub3 = aj.loadFrame(os.path.join(MODULE_DIR, "sprites/seaquest/player_sub/3.npy"))
    diver1 = aj.loadFrame(os.path.join(MODULE_DIR, "sprites/seaquest/diver/1.npy"))
    diver2 = aj.loadFrame(os.path.join(MODULE_DIR, "sprites/seaquest/diver/2.npy"))
    shark1 = aj.loadFrame(os.path.join(MODULE_DIR, "sprites/seaquest/shark/1.npy"))
    shark2 = aj.loadFrame(os.path.join(MODULE_DIR, "sprites/seaquest/shark/2.npy"))
    enemy_sub1 = aj.loadFrame(os.path.join(MODULE_DIR, "sprites/seaquest/enemy_sub/1.npy"))
    enemy_sub2 = aj.loadFrame(os.path.join(MODULE_DIR, "sprites/seaquest/enemy_sub/2.npy"))
    enemy_sub3 = aj.loadFrame(os.path.join(MODULE_DIR, "sprites/seaquest/enemy_sub/3.npy"))
    pl_torp = aj.loadFrame(os.path.join(MODULE_DIR, "sprites/seaquest/player_torp/1.npy"))
    en_torp = aj.loadFrame(os.path.join(MODULE_DIR, "sprites/seaquest/enemy_torp/1.npy"))

    # Pad player submarine sprites to match each other
    pl_sub_sprites = aj.pad_to_match([pl_sub1, pl_sub2, pl_sub3])

    # Pad diver sprites to match each other
    diver_sprites = aj.pad_to_match([diver1, diver2])

    # Pad shark sprites to match each other
    shark_sprites = aj.pad_to_match([shark1, shark2])

    # Pad enemy submarine sprites to match each other
    enemy_sub_sprites = aj.pad_to_match([enemy_sub1, enemy_sub2, enemy_sub3])

    # Pad player torpedo sprites to match each other
    pl_torp_sprites = [pl_torp]

    # Pad enemy torpedo sprites to match each other
    en_torp_sprites = [en_torp]

    # Background sprite (no padding needed)
    SPRITE_BG = jnp.expand_dims(bg1, axis=0)

    # Player submarine sprites
    SPRITE_PL_SUB = jnp.concatenate(
        [
            jnp.repeat(pl_sub_sprites[0][None], 4, axis=0),
            jnp.repeat(pl_sub_sprites[1][None], 4, axis=0),
            jnp.repeat(pl_sub_sprites[2][None], 4, axis=0),
        ]
    )

    # Diver sprites
    SPRITE_DIVER = jnp.concatenate(
        [
            jnp.repeat(diver_sprites[0][None], 16, axis=0),
            jnp.repeat(diver_sprites[1][None], 4, axis=0),
        ]
    )

    # Shark sprites
    SPRITE_SHARK = jnp.concatenate(
        [
            jnp.repeat(shark_sprites[0][None], 16, axis=0),
            jnp.repeat(shark_sprites[1][None], 8, axis=0),
        ]
    )

    # Enemy submarine sprites
    SPRITE_ENEMY_SUB = jnp.concatenate(
        [
            jnp.repeat(enemy_sub_sprites[0][None], 4, axis=0),
            jnp.repeat(enemy_sub_sprites[1][None], 4, axis=0),
            jnp.repeat(enemy_sub_sprites[2][None], 4, axis=0),
        ]
    )

    DIGITS = aj.load_and_pad_digits(os.path.join(MODULE_DIR, "./sprites/seaquest/digits/{}.npy"))
    LIFE_INDICATOR = aj.loadFrame(os.path.join(MODULE_DIR, "sprites/seaquest/life_indicator/1.npy"))
    DIVER_INDICATOR = aj.loadFrame(os.path.join(MODULE_DIR, "./sprites/seaquest/diver_indicator/1.npy"))

    # Player torpedo sprites
    SPRITE_PL_TORP = jnp.repeat(pl_torp_sprites[0][None], 1, axis=0)

    # Enemy torpedo sprites
    SPRITE_EN_TORP = jnp.repeat(en_torp_sprites[0][None], 1, axis=0)

    return (
        SPRITE_BG,
        SPRITE_PL_SUB,
        SPRITE_DIVER,
        SPRITE_SHARK,
        SPRITE_ENEMY_SUB,
        SPRITE_PL_TORP,
        SPRITE_EN_TORP,
        DIGITS,
        LIFE_INDICATOR,
        DIVER_INDICATOR,
    )


# Load sprites once at module level
(
    SPRITE_BG,
    SPRITE_PL_SUB,
    SPRITE_DIVER,
    SPRITE_SHARK,
    SPRITE_ENEMY_SUB,
    SPRITE_PL_TORP,
    SPRITE_EN_TORP,
    DIGITS,
    LIFE_INDICATOR,
    DIVER_INDICATOR,
) = load_sprites()

@jax.jit
def check_collision_single(pos1, size1, pos2, size2):
    """Check collision between two single entities"""
    # Calculate edges for rectangle 1
    rect1_left = pos1[0]
    rect1_right = pos1[0] + size1[0]
    rect1_top = pos1[1]
    rect1_bottom = pos1[1] + size1[1]

    # Calculate edges for rectangle 2
    rect2_left = pos2[0]
    rect2_right = pos2[0] + size2[0]
    rect2_top = pos2[1]
    rect2_bottom = pos2[1] + size2[1]

    # Check overlap
    horizontal_overlap = jnp.logical_and(
        rect1_left < rect2_right,
        rect1_right > rect2_left
    )

    vertical_overlap = jnp.logical_and(
        rect1_top < rect2_bottom,
        rect1_bottom > rect2_top
    )

    return jnp.logical_and(horizontal_overlap, vertical_overlap)

@jax.jit
def check_collision_batch(pos1, size1, pos2_array, size2):
    """Check collision between one entity and an array of entities"""
    # Calculate edges for rectangle 1
    rect1_left = pos1[0]
    rect1_right = pos1[0] + size1[0]
    rect1_top = pos1[1]
    rect1_bottom = pos1[1] + size1[1]

    # Calculate edges for all rectangles in pos2_array
    rect2_left = pos2_array[:, 0]
    rect2_right = pos2_array[:, 0] + size2[0]
    rect2_top = pos2_array[:, 1]
    rect2_bottom = pos2_array[:, 1] + size2[1]

    # Check overlap for all entities
    horizontal_overlaps = jnp.logical_and(
        rect1_left < rect2_right,
        rect1_right > rect2_left
    )

    vertical_overlaps = jnp.logical_and(
        rect1_top < rect2_bottom,
        rect1_bottom > rect2_top
    )

    # Combine checks for each entity
    collisions = jnp.logical_and(horizontal_overlaps, vertical_overlaps)

    # Return true if any collision detected
    return jnp.any(collisions)

@jax.jit
def check_missile_collisions(
    missile_pos: chex.Array,
    shark_positions: chex.Array,
    sub_positions: chex.Array,
    score: chex.Array,
    successful_rescues: chex.Array,
    spawn_state: SpawnState,
    rng_key: chex.PRNGKey,
) -> tuple[chex.Array, chex.Array, chex.Array, chex.Array, SpawnState, chex.PRNGKey]:
    """Check for collisions between player missile and enemies"""
    # Create missile position array for collision check
    missile_rect_pos = jnp.array([missile_pos[0], missile_pos[1]])
    missile_active = missile_pos[2] != 0

    # Split RNG for collision detection and direction randomization
    rng_key, direction_rng = jax.random.split(rng_key)

    def check_enemy_collisions(enemy_idx, carry):
        # Unpack carry state
        missile_pos, shark_positions, sub_positions, score, spawn_state = carry

        # Check shark collisions - only if missile is active
        shark_collision = jnp.logical_and(
            missile_active,
            check_collision_single(  # Use single version
                missile_rect_pos, MISSILE_SIZE,
                shark_positions[enemy_idx], SHARK_SIZE
            )
        )

        # Check submarine collisions - only if missile is active
        sub_collision = jnp.logical_and(
            missile_active,
            check_collision_single(  # Use single version
                missile_rect_pos, MISSILE_SIZE,
                sub_positions[enemy_idx], ENEMY_SUB_SIZE
            )
        )

        # Update positions and score - use where instead of if statements
        new_shark_pos = jnp.where(
            shark_collision,
            jnp.zeros_like(shark_positions[enemy_idx]),
            shark_positions[enemy_idx],
        )

        new_sub_pos = jnp.where(
            sub_collision,
            jnp.zeros_like(sub_positions[enemy_idx]),
            sub_positions[enemy_idx],
        )

        # Update score
        score_increase = jnp.where(
            shark_collision,
            calculate_kill_points(successful_rescues),
            jnp.where(sub_collision, calculate_kill_points(successful_rescues), 0),
        )

        # Remove missile if it hit anything
        new_missile_pos = jnp.where(
            jnp.logical_or(shark_collision, sub_collision),
            jnp.array([0, 0, 0]),
            missile_pos,
        )

        # Update the kill tracking in spawn state
        any_collision = jnp.logical_or(shark_collision, sub_collision)
        new_survived = spawn_state.survived.at[enemy_idx].set(
            jnp.where(
                any_collision,
                0,  # Set to False when destroyed by missile
                spawn_state.survived[enemy_idx],
            )
        )

        # Update spawn timers when enemy destroyed
        lane_idx = (enemy_idx // 3).astype(int)
        new_spawn_timers = spawn_state.spawn_timers.at[lane_idx].set(
            jnp.where(
                any_collision, 200, spawn_state.spawn_timers[lane_idx].astype(int)
            )
        )

        new_lane_directions = spawn_state.lane_directions
        # if survived is true, also randomize the lane direction for the next spawn cycle -> this might lead to some unnecessary randomization, but the impact on performance should be negligible
        new_lane_directions = jnp.where(
            any_collision,
            new_lane_directions.at[enemy_idx // 3].set(
                jax.random.bernoulli(direction_rng, 0.5)
            ),
            new_lane_directions,
        )

        # Create updated spawn state (including lane_directions field)
        new_spawn_state = SpawnState(
            difficulty=spawn_state.difficulty,
            lane_dependent_pattern=spawn_state.lane_dependent_pattern,
            to_be_spawned=spawn_state.to_be_spawned,
            spawn_timers=new_spawn_timers,
            prev_sub=spawn_state.prev_sub,
            survived=new_survived,
            diver_array=spawn_state.diver_array,
            lane_directions=new_lane_directions,
        )

        return (
            new_missile_pos,
            shark_positions.at[enemy_idx].set(new_shark_pos),
            sub_positions.at[enemy_idx].set(new_sub_pos),
            score + score_increase,
            new_spawn_state,
        )

    # Run collision detection for each possible enemy
    missile_pos, shark_positions, sub_positions, score, spawn_state = jax.lax.fori_loop(
        0,
        shark_positions.shape[0],
        check_enemy_collisions,
        (missile_pos, shark_positions, sub_positions, score, spawn_state),
    )

    return (
        missile_pos,
        shark_positions,
        sub_positions,
        score,
        spawn_state,
        direction_rng,
    )

@jax.jit
def check_player_collision(
    player_x,
    player_y,
    submarine_list,
    shark_list,
    surface_sub_pos,
    enemy_projectile_list,
    score,
    successful_rescues,
) -> Tuple[chex.Array, chex.Array]:
    # check if the player has collided with any of the three given lists
    # the player is a 16x11 rectangle
    # the submarine is a 8x11 rectangle
    # the shark is a 8x7 rectangle
    # the missile is a 8x1 rectangle
    # the surface submarine is 8x11 as well

    # check if the player has collided with any of the submarines
    submarine_collisions = jnp.any(
        check_collision_batch(
            jnp.array([player_x, player_y]), PLAYER_SIZE, submarine_list, ENEMY_SUB_SIZE
        )
    )

    # check if the player has collided with any of the sharks
    shark_collisions = jnp.any(
        check_collision_batch(
            jnp.array([player_x, player_y]), PLAYER_SIZE, shark_list, SHARK_SIZE
        )
    )

    # check if the player collided with the surface submarine
    surface_collision = check_collision_single(
        jnp.array([player_x, player_y]),
        PLAYER_SIZE,
        surface_sub_pos,
        ENEMY_SUB_SIZE
    )

    # check if the player has collided with any of the enemy projectiles
    missile_collisions = jnp.any(
        check_collision_batch(
            jnp.array([player_x, player_y]),
            PLAYER_SIZE,
            enemy_projectile_list,
            MISSILE_SIZE
        )
    )

    # Calculate points for collisions.
    # When colliding with a shark or submarine the player gains points similar to killing the object
    collision_points = jnp.where(
        shark_collisions,
        calculate_kill_points(successful_rescues),
        jnp.where(
            submarine_collisions,
            calculate_kill_points(successful_rescues),
            jnp.where(surface_collision, calculate_kill_points(successful_rescues), 0),
        ),
    )

    return (
        jnp.any(
            jnp.array(
                [
                    submarine_collisions,
                    shark_collisions,
                    missile_collisions,
                    surface_collision,
                ]
            )
        ),
        collision_points,
    )

@jax.jit
def get_spawn_position(moving_left: chex.Array, slot: chex.Array) -> chex.Array:
    """Get spawn position based on movement direction and slot number"""
    base_y = jnp.array(SPAWN_POSITIONS_Y[slot])
    x_pos = jnp.where(
        moving_left,
        jnp.array(165, dtype=jnp.int32),  # Start right if moving left
        jnp.array(0, dtype=jnp.int32),
    )  # Start left if moving right
    direction = jnp.where(moving_left, -1, 1)  # -1 for left, 1 for right
    return jnp.array([x_pos, base_y, direction], dtype=jnp.int32)

@jax.jit
def is_slot_empty(pos: chex.Array) -> chex.Array:
    """Check if a position slot is empty (0,0,ß)"""
    return pos[2] == 0

@jax.jit
def get_front_entity(i, lane_positions):
    # check on the first submarine in the lane which direction they are going
    direction = lane_positions[0][2]

    direction = jnp.where(
        lane_positions[0][2] == 0,
        jnp.where(
            lane_positions[1][2] == 0, lane_positions[2][2], lane_positions[1][2]
        ),
        lane_positions[0][2],
    )

    # if direction is 1, go from right to left until an active entity is found
    # if direction is -1, go from left to right until an active entity is found
    front_entity = jnp.where(
        direction == -1,
        jnp.where(
            lane_positions[0][2] != 0,
            lane_positions[0],
            jnp.where(
                lane_positions[1][2] != 0,
                lane_positions[1],
                jnp.where(lane_positions[2][2] != 0, lane_positions[2], jnp.zeros(3)),
            ),
        ),
        jnp.where(
            lane_positions[2][2] != 0,
            lane_positions[2],
            jnp.where(
                lane_positions[1][2] != 0,
                lane_positions[1],
                jnp.where(lane_positions[0][2] != 0, lane_positions[0], jnp.zeros(3)),
            ),
        ),
    )

    return front_entity

@jax.jit
def get_pattern_for_difficulty(
    current_pattern: chex.Array, moving_left: chex.Array
) -> chex.Array:
    """Returns spawn pattern based on the lane's current wave/pattern number

    Pattern meanings:
    0: Single enemy (initial pattern)
    1: Two adjacent enemies
    2: Two enemies with gap
    3: Three enemies in a row
    """
    # Basic pattern arrays for different formations
    PATTERNS = jnp.array(
        [
            [0, 0, 1],  # wave 0: Single enemy
            [0, 1, 1],  # wave 1: Two adjacent
            [1, 0, 1],  # wave 2: Two with gap
            [1, 1, 1],  # wave 3: Three in row
        ]
    )

    # Reverse pattern if moving left
    base_pattern = PATTERNS[current_pattern]

    return base_pattern

@jax.jit
def update_enemy_spawns(
    spawn_state: SpawnState,
    shark_positions: chex.Array,
    sub_positions: chex.Array,
    diver_positions: chex.Array,
    step_counter: chex.Array,
    rng: chex.PRNGKey = None,
) -> Tuple[SpawnState, chex.Array, chex.Array, chex.PRNGKey]:
    """Update enemy spawns using pattern-based system matching original game.
    Args:
        spawn_state: Current spawn state
        shark_positions: Current shark positions
        sub_positions: Current submarine positions
        diver_positions: Current diver positions
        step_counter: Current step counter
        rng: Optional random key for direction randomization

    Returns:
        Tuple of updated spawn state, shark positions, sub positions, and updated RNG key
    """

    # count down the spawn timers
    new_spawn_timers = jnp.where(
        spawn_state.spawn_timers > 0,
        spawn_state.spawn_timers - 1,
        spawn_state.spawn_timers,
    )

    new_state = spawn_state._replace(spawn_timers=new_spawn_timers)

    # Define a function for jax.lax.scan to process each lane
    def scan_lanes(carry, lane_idx):
        curr_state, curr_shark_positions, curr_sub_positions, curr_diver_positions, curr_rng = carry

        # Check if this lane needs an update
        needs_update = lane_needs_update(lane_idx, curr_state, curr_shark_positions, curr_sub_positions)

        # Process the lane if needed
        new_carry = jax.lax.cond(
            needs_update,
            lambda x: process_lane(lane_idx, x),
            lambda x: x,
            (curr_state, curr_shark_positions, curr_sub_positions, curr_diver_positions, curr_rng),
        )

        return new_carry, None  # None for outputs as we only care about final state

    def initialize_new_spawn_cycle(i, carry):
        spawn_state, shark_positions, sub_positions, diver_positions, rng = carry

        # Split RNG key for this lane
        rng, lane_rng = jax.random.split(rng)

        # Get survived status for this lane (3 slots)
        lane_survived = jax.lax.dynamic_slice(spawn_state.survived, (i * 3,), (3,))

        # Update the difficulty patterns for this lane
        left_over = jnp.any(lane_survived)
        clipped_difficulty = spawn_state.difficulty % 8
        # Update spawn state
        lane_specific_pattern = jnp.where(
            jnp.logical_not(left_over),  # Only update if all destroyed
            jnp.where(
                clipped_difficulty < 2,
                0,
                jnp.where(
                    clipped_difficulty < 4,
                    1,
                    jnp.where(
                        clipped_difficulty < 6,
                        2,
                        jnp.where(clipped_difficulty < 8, 3, 0),
                    ),
                ),
            ),
            spawn_state.lane_dependent_pattern[i],
        )

        # Check if there's an active diver in this lane
        active_diver = diver_positions[i][2] != 0
        diver_direction = diver_positions[i][2]

        # If there's an active diver, use its direction, otherwise randomize
        moving_left = jnp.where(
            active_diver,
            diver_direction == -1,  # Use diver's direction if active
            spawn_state.lane_directions[i] == 1  # Otherwise use current lane direction
        )

        # get the spawn pattern for this lane
        # Check if this slot had something survive last time (if yes, we have to overwrite the current_pattern)
        current_pattern = jnp.where(
            left_over,
            lane_survived,
            get_pattern_for_difficulty(lane_specific_pattern, moving_left),
        )

        # make sure that in the current pattern all entries are positive (i.e. abs() on all values)
        current_pattern = jnp.abs(current_pattern)

        # in case we are going left, flip the pattern
        current_pattern = jnp.where(
            moving_left, -jnp.flip(current_pattern), current_pattern
        )

        # check if this should be a submarine or a shark
        is_sub = jnp.logical_and(left_over, jnp.logical_not(spawn_state.prev_sub[i]))

        # set the positions for the first enemy in the wave (dependent on the direction this is either the first or the last slot)
        first_slot = jnp.where(moving_left, 0, 2)

        base_pos = get_spawn_position(moving_left, jnp.array(i))
        # spawn the first enemy in the wave
        new_shark_positions = jnp.where(
            is_sub,
            shark_positions,
            shark_positions.at[(i * 3 + first_slot)].set(base_pos),
        )

        new_sub_positions = jnp.where(
            is_sub, sub_positions.at[(i * 3 + first_slot)].set(base_pos), sub_positions
        )

        # wipe the survived status for this lane (since we are starting a new wave)
        indices = jnp.array([i * 3, i * 3 + 1, i * 3 + 2])
        new_survived_full = spawn_state.survived.at[indices].set(
            jnp.zeros(3, dtype=jnp.int32)
        )

        # Set moving_left to the opposite of moving_left when determining which slot to clear in to_be_spawned
        new_to_be_spawned = current_pattern.at[jnp.where(moving_left, 0, 2)].set(0)

        # Update the full to_be_spawned array for this lane
        new_full_to_be_spawned = spawn_state.to_be_spawned.at[indices].set(
            new_to_be_spawned
        )

        new_spawn_state = SpawnState(
            difficulty=spawn_state.difficulty,
            lane_dependent_pattern=spawn_state.lane_dependent_pattern.at[i].set(
                lane_specific_pattern
            ),
            to_be_spawned=new_full_to_be_spawned,
            survived=new_survived_full,
            prev_sub=spawn_state.prev_sub.at[i].set(is_sub),
            spawn_timers=spawn_state.spawn_timers.at[i].set(200),
            diver_array=spawn_state.diver_array,
            lane_directions=spawn_state.lane_directions,
        )

        return new_spawn_state, new_shark_positions, new_sub_positions, diver_positions, rng

    # Modified continue_spawn_cycle to handle RNG
    def continue_spawn_cycle(i: int, carry):
        spawn_state, shark_positions, sub_positions, diver_positions, rng = carry

        # Rest of function remains the same, just pass along the RNG
        # get the relevant missing entities for this lane from the to_be_spawned array
        relevant_to_be_spawned = jax.lax.dynamic_slice(
            spawn_state.to_be_spawned, (i * 3,), (3,)
        )

        # check in which direction we are moving by finding the first non-zero value in the missing_entities array
        moving_left = jnp.where(
            relevant_to_be_spawned[0] == 0,
            jnp.where(
                relevant_to_be_spawned[1] == 0,
                jnp.where(relevant_to_be_spawned[2] == -1, True, False),
                jnp.where(relevant_to_be_spawned[1] == -1, True, False),
            ),
            jnp.where(relevant_to_be_spawned[0] == -1, True, False),
        )

        # Find the index of the first non-zero value based on direction
        def scan_right_to_left(j, val):
            return jnp.where(relevant_to_be_spawned[2 - j] != 0, 2 - j, val)

        def scan_left_to_right(j, val):
            return jnp.where(relevant_to_be_spawned[j] != 0, j, val)

        # Use fori_loop to scan array in appropriate direction
        spawn_idx = jax.lax.cond(
            moving_left,
            lambda _: jax.lax.fori_loop(0, 3, scan_left_to_right, -1),
            lambda _: jax.lax.fori_loop(0, 3, scan_right_to_left, -1),
            operand=None,
        )

        spawn_idx = spawn_idx.astype(jnp.int32)

        # Get reference x position from neighboring entity
        # For moving right, look at entity to the right (spawn_idx + 1)
        # For moving left, look at entity to the left (spawn_idx - 1)
        reference_idx = jnp.where(moving_left, spawn_idx - 1, spawn_idx + 1)
        reference_idx = reference_idx.astype(jnp.int32)
        base_idx = i * 3  # Base index for this lane's entities

        # Get position from either shark or sub position arrays
        # We'll need to check both since we don't know which type exists
        reference_shark_pos = shark_positions[base_idx + reference_idx]
        reference_sub_pos = sub_positions[base_idx + reference_idx]

        # Use whichever position is non-zero (active)
        reference_x = jnp.where(
            reference_shark_pos[0] != 0, reference_shark_pos[0], reference_sub_pos[0]
        )

        edge_case = reference_x == 0
        # Edge Case: third option exists for the pattern 1 0 1, then check the next entity
        edge_case_reference_idx = jnp.where(moving_left, spawn_idx - 2, spawn_idx + 2)

        edge_case_reference_idx = edge_case_reference_idx.astype(jnp.int32)

        reference_x = jnp.where(
            edge_case,
            jnp.where(
                shark_positions[base_idx + edge_case_reference_idx][0] != 0,
                shark_positions[base_idx + edge_case_reference_idx][0],
                sub_positions[base_idx + edge_case_reference_idx][0],
            ),
            reference_x,
        )

        # Get base spawn position for this lane
        base_spawn_pos = get_spawn_position(moving_left, jnp.array(i))

        # check if the base spawn position x is 16 / 32 pixels away from the reference x position (depending on the edge case pattern)
        # if yes, spawn the entity, if no, do nothing
        offset = jnp.where(edge_case, 32, 16)
        should_spawn = jnp.abs(base_spawn_pos[0] - reference_x) >= offset

        # in case reference_x is still 0 (happens in case the player destroyed the first entity in the wave), we just instantly spawn the entity
        should_spawn = jnp.where(reference_x == 0, True, should_spawn)

        spawn_pos = jnp.where(should_spawn, base_spawn_pos, jnp.zeros(3))

        # Update positions based on enemy type
        new_shark_positions = shark_positions.at[base_idx + spawn_idx].set(
            jnp.where(
                jnp.logical_not(spawn_state.prev_sub[i]),
                spawn_pos,
                shark_positions[base_idx + spawn_idx],
            )
        )
        new_sub_positions = sub_positions.at[base_idx + spawn_idx].set(
            jnp.where(
                spawn_state.prev_sub[i], spawn_pos, sub_positions[base_idx + spawn_idx]
            )
        )

        # Update the to_be_spawned array
        new_to_be_spawned = spawn_state.to_be_spawned.at[base_idx + spawn_idx].set(
            jnp.where(
                should_spawn,
                jnp.array(0),  # Single value
                spawn_state.to_be_spawned[base_idx + spawn_idx],
            )
        )

        # Then create the new spawn state with the updated array
        new_spawn_state = SpawnState(
            difficulty=spawn_state.difficulty,
            lane_dependent_pattern=spawn_state.lane_dependent_pattern,
            to_be_spawned=new_to_be_spawned,
            survived=spawn_state.survived,
            prev_sub=spawn_state.prev_sub,
            spawn_timers=spawn_state.spawn_timers,
            diver_array=spawn_state.diver_array,
            lane_directions=spawn_state.lane_directions,
        )

        return new_spawn_state, new_shark_positions, new_sub_positions, diver_positions, rng

    # Modified process_lane to handle RNG
    def process_lane(i, carry):
        loc_spawn_state, shark_positions, sub_positions, diver_positions, rng = carry
        base_idx = i * 3  # Base index for this lane's slots

        # determine if we need to initialize a new pattern or keep spawning for the current one
        # do this by checking in the relevant part of the to_be_spawned array if there are still 1s
        relevant_to_be_spawned = jax.lax.dynamic_slice(
            spawn_state.to_be_spawned, (base_idx,), (3,)
        )

        # if there are still 1s in the relevant part of the to_be_spawned array, keep spawning
        keep_spawning = jnp.any(relevant_to_be_spawned)

        # check the lane spawn timer
        lane_timer = spawn_state.spawn_timers[i]

        lane_empty = jnp.all(
            jnp.array(
                [
                    jnp.logical_and(
                        is_slot_empty(shark_positions[base_idx + j]),
                        is_slot_empty(sub_positions[base_idx + j]),
                    )
                    for j in range(3)
                ]
            )
        )

        # if the lane timer is unequal to 0, continue_spawn_cycle may still be called but initialize_new_spawn_cycle should not be called
        allow_new_initialization = jnp.logical_and(lane_timer == 0, lane_empty)

        def handle_no_spawning(x):
            spawn_state, shark_positions, sub_positions, diver_positions, rng = x
            return jax.lax.cond(
                allow_new_initialization,
                lambda y: initialize_new_spawn_cycle(i, y),
                lambda y: (y[0], y[1], y[2], y[3], y[4]),  # Return unchanged state
                (spawn_state, shark_positions, sub_positions, diver_positions, rng),
            )

        new_spawn_state, new_shark_positions, new_sub_positions, new_diver_positions, new_rng = jax.lax.cond(
            keep_spawning,
            lambda x: continue_spawn_cycle(i, x),
            handle_no_spawning,
            (loc_spawn_state, shark_positions, sub_positions, diver_positions, rng),
        )

        return new_spawn_state, new_shark_positions, new_sub_positions, new_diver_positions, new_rng

    # Modify lane_needs_update to work with the rest of the function
    def lane_needs_update(i, spawn_state, shark_positions, sub_positions):
        base_idx = i * 3  # Base index for this lane's slots

        # get how many entities in this lane are inactive
        lane_empty = jnp.all(
            jnp.array(
                [
                    jnp.logical_and(
                        is_slot_empty(shark_positions[base_idx + j]),
                        is_slot_empty(sub_positions[base_idx + j]),
                    )
                    for j in range(3)
                ]
            )
        )

        # check if the to_be_spawned array has any 1s in the relevant part
        relevant_to_be_spawned = jax.lax.dynamic_slice(
            spawn_state.to_be_spawned, (base_idx,), (3,)
        )

        return jnp.logical_or(lane_empty, jnp.any(relevant_to_be_spawned))

    # Replace the manual loop with lax.scan
    lane_indices = jnp.arange(4)
    (final_state, final_shark_positions, final_sub_positions, final_diver_positions, final_rng), _ = jax.lax.scan(
        scan_lanes,
        (new_state, shark_positions, sub_positions, diver_positions, rng if rng is not None else jax.random.PRNGKey(42)),
        lane_indices
    )

    return final_state, final_shark_positions, final_sub_positions, final_rng

@jax.jit
def step_enemy_movement(
    spawn_state: SpawnState,
    shark_positions: chex.Array,
    sub_positions: chex.Array,
    step_counter: chex.Array,
    rng: chex.PRNGKey,
) -> Tuple[chex.Array, chex.Array, SpawnState, chex.PRNGKey]:
    """Update enemy positions based on their patterns"""
    # Split RNG key for direction randomization
    rng, direction_rng = jax.random.split(rng)

    def get_shark_offset(
        step_counter,
    ):  # shark offset should be constant over the difficulty levels..
        phase = step_counter // 4
        cycle_position = phase % 32

        raw_offset = jnp.where(
            cycle_position < 16,
            cycle_position // 2,  # 0->7
            7 - (cycle_position - 16) // 2,  # 7->0
        )

        return raw_offset - 4

    def calculate_movement_speed(step_counter, difficulty):
        """Calculate movement speed with JIT-compatible operations.
        Uses array indexing and jnp.select for cleaner, switch-case-like behavior.

        Args:
            step_counter: Current step counter
            difficulty: Current difficulty level (0-255)

        Returns:
            Movement speed for the current frame
        """
        cycle_pos = step_counter % 12

        # Handling difficulties 0-9 using array lookup

        # Ensure difficulty is non-negative (safety check)
        safe_difficulty = jnp.maximum(0, difficulty)

        # Create a boolean array for each difficulty bracket (0-9)
        diff_brackets = jnp.array(
            [
                safe_difficulty == 0,  # Difficulty 0
                jnp.logical_and(
                    safe_difficulty >= 1, safe_difficulty <= 2
                ),  # Difficulty 1-2
                jnp.logical_and(
                    safe_difficulty >= 3, safe_difficulty <= 4
                ),  # Difficulty 3-4
                jnp.logical_and(
                    safe_difficulty >= 5, safe_difficulty <= 6
                ),  # Difficulty 5-6
                jnp.logical_and(
                    safe_difficulty >= 7, safe_difficulty <= 8
                ),  # Difficulty 7-8
                safe_difficulty == 9,  # Difficulty 9
            ]
        )

        # Create an array of movement patterns
        should_move_patterns = jnp.array(
            [
                (cycle_pos % 3) == 0,  # Difficulty 0: 33% movement (1 in 3 frames)
                (cycle_pos % 2) == 0,  # Difficulty 1-2: 50% movement (1 in 2 frames)
                (cycle_pos % 3) != 2,  # Difficulty 3-4: 67% movement (2 in 3 frames)
                (cycle_pos % 4) != 3,  # Difficulty 5-6: 75% movement (3 in 4 frames)
                (cycle_pos % 6) != 5,  # Difficulty 7-8: 83% movement (5 in 6 frames)
                cycle_pos != 11,  # Difficulty 9: 92% movement (11 in 12 frames)
            ]
        )

        # Use jnp.select to choose the correct movement pattern (like a switch-case)
        # Default to False to ensure predictable behavior for unexpected difficulty values
        should_move = jnp.select(diff_brackets, should_move_patterns, default=False)

        # For difficulties 0-9, return 1 if should move, 0 otherwise
        speed_for_diff_0_9 = jnp.where(should_move, 1, 0)

        # For difficulty 10+
        # Handle wrapping at difficulty 255
        adjusted_difficulty = difficulty % 256

        # Handle difficulty 10+ with tier-based speeds
        # For difficulties < 10, these calculations aren't used
        diff_above_threshold = jnp.maximum(0, adjusted_difficulty - 10)

        # Base speed calculation (tier-based)
        # Difficulty 10-25: Base speed 1
        # Difficulty 26-41: Base speed 2, etc.
        base_speed = 1 + (diff_above_threshold // 16)

        # Calculate position within the current tier (0-15)
        position_in_tier = diff_above_threshold % 16

        # Create position bracket array (much cleaner than nested where statements)
        pos_brackets = jnp.array(
            [
                position_in_tier == 0,  # Position 0
                jnp.logical_and(
                    position_in_tier >= 1, position_in_tier <= 3
                ),  # Position 1-3
                jnp.logical_and(
                    position_in_tier >= 4, position_in_tier <= 6
                ),  # Position 4-6
                jnp.logical_and(
                    position_in_tier >= 7, position_in_tier <= 9
                ),  # Position 7-9
                jnp.logical_and(
                    position_in_tier >= 10, position_in_tier <= 12
                ),  # Position 10-12
                jnp.logical_and(
                    position_in_tier >= 13, position_in_tier <= 14
                ),  # Position 13-14
                position_in_tier == 15,  # Position 15
            ]
        )

        # Create array of higher speed patterns
        higher_speed_patterns = jnp.array(
            [
                (step_counter % 16) == 0,  # Position 0: 1 in 16 frames (6.25%)
                (step_counter % 8) == 0,  # Position 1-3: 1 in 8 frames (12.5%)
                (step_counter % 4) == 0,  # Position 4-6: 1 in 4 frames (25%)
                (step_counter % 2) == 0,  # Position 7-9: 1 in 2 frames (50%)
                (step_counter % 4) != 0,  # Position 10-12: 3 in 4 frames (75%)
                (step_counter % 8) != 0,  # Position 13-14: 7 in 8 frames (87.5%)
                (step_counter % 16) != 0,  # Position 15: 15 in 16 frames (93.75%)
            ]
        )

        # Use jnp.select to choose the pattern (like a switch-case)
        use_higher_speed = jnp.select(
            pos_brackets, higher_speed_patterns, default=False
        )

        # Higher speed is base_speed + 1
        higher_speed = base_speed + 1

        # Speed for difficulty 10+: either base_speed or higher_speed
        speed_for_diff_10_plus = jnp.where(use_higher_speed, higher_speed, base_speed)

        # Return appropriate speed based on difficulty
        # Use safe_difficulty to ensure consistent behavior with negative inputs
        return jnp.where(
            safe_difficulty < 10, speed_for_diff_0_9, speed_for_diff_10_plus
        )

    def move_enemy(pos, is_shark, difficulty, slot_idx, step_counter):
        """Move enemy based on difficulty and pattern.

        Args:
            pos: Current position (x, y, direction)
            is_shark: Boolean indicating if this is a shark
            difficulty: Current difficulty level (0-255)
            slot_idx: Slot index (for lane determination)
            step_counter: Current step counter

        Returns:
            New position and whether the enemy is out of bounds
        """
        is_active = jnp.logical_not(is_slot_empty(pos))
        moving_left = pos[2] < 0

        # Calculate movement speed for this frame
        movement_speed = calculate_movement_speed(step_counter, difficulty)

        # Apply direction
        velocity_x = jnp.where(moving_left, -movement_speed, movement_speed)

        # Base Y position comes from spawn positions
        base_y = SPAWN_POSITIONS_Y[slot_idx // 3]  # Divide by 3 to get lane index

        # Calculate Y position
        y_position = jnp.where(
            is_shark,
            base_y + get_shark_offset(step_counter),
            # Submarines are 2 pixels higher than their base position
            base_y - SUBMARINE_Y_OFFSET,
        )

        # Apply movements
        new_pos = jnp.where(
            is_active, jnp.array([pos[0] + velocity_x, y_position, pos[2]]), pos
        )

        # Check bounds
        out_of_bounds = jnp.logical_or(new_pos[0] <= -8, new_pos[0] >= 168)
        return jnp.where(out_of_bounds, jnp.zeros_like(new_pos), new_pos), out_of_bounds

    new_shark_positions = jnp.zeros_like(shark_positions)
    new_sub_positions = jnp.zeros_like(sub_positions)
    new_survived = spawn_state.survived

    survived_dtype = spawn_state.survived.dtype
    new_lane_directions = spawn_state.lane_directions

    def process_shark_lane(carry, lane_idx):
        new_shark_positions, new_survived, new_lane_directions, new_diver_array, new_spawn_timers, direction_rng = carry

        # Static indices relative to lane start
        base_idx = lane_idx * 3
        rel_indices = jnp.array([0, 1, 2])  # These are fixed/static

        # Get direction of first shark in lane
        lane_sharks = jax.lax.dynamic_slice(shark_positions, (base_idx, 0), (3, 3))

        direction_of_shark = jnp.where(
            lane_sharks[0, 2] == 0,
            jnp.where(
                lane_sharks[1, 2] == 0,
                lane_sharks[2, 2],
                lane_sharks[1, 2]
            ),
            lane_sharks[0, 2]
        ).astype(survived_dtype)

        # Create slot indices by adding base_idx to each relative index
        slot_indices = base_idx + rel_indices

        # Process all sharks in this lane simultaneously
        def process_shark(shark_pos, slot_idx):
            new_pos, survived = move_enemy(
                shark_pos, True, spawn_state.difficulty, slot_idx, step_counter
            )
            survived_value = jnp.where(
                survived, direction_of_shark, new_survived[slot_idx]
            ).astype(survived_dtype)

            return new_pos, survived_value

        # Process all sharks in this lane simultaneously
        new_positions, survived_values = jax.vmap(process_shark)(
            lane_sharks, slot_indices
        )

        # Update positions using dynamic_update_slice instead of .at indexing with dynamic indices
        new_shark_positions = jax.lax.dynamic_update_slice(
            new_shark_positions, new_positions, (base_idx, 0)
        )

        # For survived values, we need to reshape to match dimensions
        # (assuming survived values is a 1D array of length 3)
        new_survived = jax.lax.dynamic_update_slice(
            new_survived, survived_values, (base_idx,)
        )

        # Get survived status for lane
        lane_survived = survived_values  # We already have this from above

        # Randomize lane direction if any shark survived
        direction_rng, next_rng = jax.random.split(direction_rng)
        new_lane_directions = jnp.where(
            jnp.any(lane_survived != 0),
            new_lane_directions.at[lane_idx].set(
                jnp.where(
                    jax.random.bernoulli(direction_rng, 0.5),
                    jnp.array(1, dtype=survived_dtype),
                    jnp.array(-1, dtype=survived_dtype)
                )
            ),
            new_lane_directions
        )

        # Direction flipping logic
        new_lane_survived = jnp.where(
            direction_of_shark == -1,
            jnp.flip(lane_survived),
            lane_survived
        )

        # Update lane survived status
        new_survived = jax.lax.dynamic_update_slice(
            new_survived, new_lane_survived, (base_idx,)
        )

        # Get survived status for lane
        lane_survived = survived_values  # We already have this from above

        # Check if any shark in the lane survived in THIS frame
        # Compare new survived values with old ones to detect changes
        old_survived = jax.lax.dynamic_slice(spawn_state.survived, (base_idx,), (3,))
        any_new_survived = jnp.any(jnp.logical_and(lane_survived != 0, old_survived == 0))

        # Update diver_array if needed
        new_diver_array = jnp.where(
            jnp.logical_and(any_new_survived, new_diver_array[lane_idx] == -1),
            new_diver_array.at[lane_idx].set(1),
            new_diver_array
        )

        # Reset spawn timer only when an enemy survives in this frame
        new_spawn_timers = new_spawn_timers.at[lane_idx].set(
            jnp.where(
                any_new_survived,
                200,  # Reset to 200 when an enemy survives in this frame
                new_spawn_timers[lane_idx]
            )
        )

        return (new_shark_positions, new_survived, new_lane_directions, new_diver_array, new_spawn_timers, next_rng), None

    # Similar changes for process_sub_lane
    def process_sub_lane(carry, lane_idx):
        new_sub_positions, new_survived, new_lane_directions, new_diver_array, new_spawn_timers, direction_rng = carry

        # Static indices relative to lane start
        base_idx = lane_idx * 3
        rel_indices = jnp.array([0, 1, 2])  # These are fixed/static

        # Get direction of first sub in lane
        lane_subs = jax.lax.dynamic_slice(sub_positions, (base_idx, 0), (3, 3))

        direction_of_sub = jnp.where(
            lane_subs[0, 2] == 0,
            jnp.where(
                lane_subs[1, 2] == 0,
                lane_subs[2, 2],
                lane_subs[1, 2]
            ),
            lane_subs[0, 2]
        ).astype(survived_dtype)

        # Create slot indices by adding base_idx to each relative index
        slot_indices = base_idx + rel_indices

        def process_sub(sub_pos, slot_idx):
            new_pos, survived = move_enemy(
                sub_pos, False, spawn_state.difficulty, slot_idx, step_counter
            )
            survived_value = jnp.where(
                survived, direction_of_sub, new_survived[slot_idx]
            ).astype(survived_dtype)

            return new_pos, survived_value

        # Process all subs in this lane simultaneously
        new_positions, survived_values = jax.vmap(process_sub)(
            lane_subs, slot_indices
        )

        # Update positions using dynamic_update_slice
        new_sub_positions = jax.lax.dynamic_update_slice(
            new_sub_positions, new_positions, (base_idx, 0)
        )

        # For survived values
        new_survived = jax.lax.dynamic_update_slice(
            new_survived, survived_values, (base_idx,)
        )

        # Get survived status for lane
        lane_survived = survived_values  # We already have this from above

        # Randomize lane direction if any sub survived
        direction_rng, next_rng = jax.random.split(direction_rng)
        new_lane_directions = jnp.where(
            jnp.any(lane_survived != 0),
            new_lane_directions.at[lane_idx].set(
                jnp.where(
                    jax.random.bernoulli(direction_rng, 0.5),
                    jnp.array(1, dtype=survived_dtype),
                    jnp.array(-1, dtype=survived_dtype)
                )
            ),
            new_lane_directions
        )

        # Direction flipping logic
        new_lane_survived = jnp.where(
            direction_of_sub == -1,
            jnp.flip(lane_survived),
            lane_survived
        )

        # Update lane survived status
        new_survived = jax.lax.dynamic_update_slice(
            new_survived, new_lane_survived, (base_idx,)
        )

        # Get survived status for lane
        lane_survived = survived_values  # We already have this from above

        # Check if any submarine in the lane survived in THIS frame
        # Compare new survived values with old ones to detect changes
        old_survived = jax.lax.dynamic_slice(spawn_state.survived, (base_idx,), (3,))
        any_new_survived = jnp.any(jnp.logical_and(lane_survived != 0, old_survived == 0))

        # Update diver_array if needed
        new_diver_array = jnp.where(
            jnp.logical_and(any_new_survived, new_diver_array[lane_idx] == -1),
            new_diver_array.at[lane_idx].set(1),
            new_diver_array
        )

        # Reset spawn timer only when an enemy survives in this frame
        new_spawn_timers = new_spawn_timers.at[lane_idx].set(
            jnp.where(
                any_new_survived,
                200,  # Reset to 200 when an enemy survives in this frame
                new_spawn_timers[lane_idx]
            )
        )

        return (new_sub_positions, new_survived, new_lane_directions, new_diver_array, new_spawn_timers, next_rng), None

    # Replace shark lane for-loop with scan
    lane_indices = jnp.arange(4)
    (new_shark_positions, new_survived, new_lane_directions, new_diver_array, new_spawn_timers, direction_rng), _ = jax.lax.scan(
        process_shark_lane,
        (new_shark_positions, new_survived, new_lane_directions, spawn_state.diver_array, spawn_state.spawn_timers, direction_rng),
        lane_indices
    )

    # Replace submarine lane for-loop with scan
    (new_sub_positions, new_survived, new_lane_directions, new_diver_array, new_spawn_timers, direction_rng), _ = jax.lax.scan(
        process_sub_lane,
        (new_sub_positions, new_survived, new_lane_directions, new_diver_array, new_spawn_timers, direction_rng),
        lane_indices
    )

    # Update spawn state with new survived status
    new_spawn_state = spawn_state._replace(
        survived=new_survived,
        lane_directions=new_lane_directions,
        diver_array=new_diver_array,
        spawn_timers=new_spawn_timers
    )

    return new_shark_positions, new_sub_positions, new_spawn_state, direction_rng

@jax.jit
def spawn_divers(
    spawn_state: SpawnState,
    diver_positions: chex.Array,
    shark_positions: chex.Array,
    sub_positions: chex.Array,
    step_counter: chex.Array,
) -> tuple[chex.Array, SpawnState]:
    """Spawn divers according to pattern that depends on collection state.

    Follows these rules:
    1. Divers can only spawn in lanes marked as 'spawnable' in diver_array (value 1)
    2. Divers only spawn in empty lanes (no enemies present)
    3. Divers don't spawn in lanes where submarines will spawn next

    Args:
        spawn_state: Current spawn state containing diver_array
        diver_positions: Current diver positions
        shark_positions: Current shark positions
        sub_positions: Current sub positions
        step_counter: Current step counter

    Returns:
        Updated diver positions and updated spawn state
    """

    def spawn_diver(i, carry):
        # Unpack carry - (positions_array, diver_array)
        positions_array, diver_array = carry

        # Get current diver position
        diver_pos = positions_array[i]

        # Check if a diver exists in this slot
        diver_exists = diver_pos[2] != 0

        # Base index for this lane's enemies
        base_idx = i * 3

        # Check if lane has any active enemies
        lane_empty = jnp.all(
            jnp.array(
                [
                    jnp.logical_and(
                        is_slot_empty(shark_positions[base_idx + j]),
                        is_slot_empty(sub_positions[base_idx + j]),
                    )
                    for j in range(3)
                ]
            )
        )

        # Check if this lane is marked as available for spawning (1 means spawn allowed)
        lane_should_spawn = diver_array[i] == 1

        # Combine spawn conditions
        should_spawn = jnp.logical_and(
            jnp.logical_not(diver_exists),  # No existing diver
            jnp.logical_and(lane_should_spawn, lane_empty),
        )

        # If previous wasn't a sub and something survived, next must be a sub
        next_entity_is_sub = jnp.logical_and(
            jnp.logical_not(spawn_state.prev_sub[i]),  # Previous wasn't a sub
            jnp.any(spawn_state.survived[jnp.array([base_idx, base_idx + 1, base_idx + 2])])  # Something survived
        )

        # Override the check if previous was a submarine (next will be a shark)
        next_entity_is_sub = jnp.where(
            spawn_state.prev_sub[i],  # If previous was a sub
            False,  # Force to False (allow spawning)
            next_entity_is_sub  # Otherwise keep original check
        )

        should_spawn = jnp.logical_and(
            should_spawn, jnp.logical_not(next_entity_is_sub)
        )

        # Determine direction based on the to_be_spawned array
        # Get the relevant to_be_spawned values for this lane
        lane_to_be_spawned = jax.lax.dynamic_slice(
            spawn_state.to_be_spawned, (base_idx,), (3,)
        )

        lane_pattern = spawn_state.lane_dependent_pattern[i]

        # For first wave, use the predefined pattern
        # For other waves, check the to_be_spawned array for direction info
        moving_left = spawn_state.lane_directions[i] == 1

        # Set spawn position and direction
        x_pos = jnp.where(moving_left, 168, 0)
        direction = jnp.where(moving_left, -1, 1)

        # Spawn diver if conditions are met
        new_diver = jnp.where(
            should_spawn,
            jnp.array([x_pos, DIVER_SPAWN_POSITIONS[i], direction]),
            diver_pos,
        )

        # Update the full positions array
        new_positions_array = positions_array.at[i].set(new_diver)

        # Check for lane ready for next spawn cycle
        spawn_next_cycle = jnp.logical_and(diver_array[i] == -1, lane_empty)

        # Then apply the next cycle updates to this temporary array
        final_new_diver_array = diver_array.at[i].set(
            jnp.where(
                spawn_next_cycle,
                jnp.array(1, dtype=jnp.int32),
                diver_array[i],  # Use direct indexing to get the value
            )
        )

        # Return the updated full arrays
        return new_positions_array, final_new_diver_array

    # Helper function to process a lane only if timer is at 60
    def process_lane_if_ready(i, carry):
        positions, diver_array = carry

        # Check if timer for this lane is exactly 60
        timer_is_60 = spawn_state.spawn_timers[i] == 60

        # Run spawn logic only if timer is 60
        return jax.lax.cond(
            timer_is_60,
            lambda c: spawn_diver(i, c),  # Process the lane if timer is 60
            lambda c: c,  # Skip processing if timer isn't 60
            (positions, diver_array),
        )

    # Process all lanes, but only execute spawn logic for lanes with timer = 60
    new_diver_positions, new_diver_array = jax.lax.fori_loop(
        0,
        diver_positions.shape[0],
        process_lane_if_ready,
        (diver_positions, spawn_state.diver_array),
    )

    return new_diver_positions, spawn_state._replace(diver_array=new_diver_array)

@jax.jit
def step_diver_movement(
    diver_positions: chex.Array,
    shark_positions: chex.Array,
    state_player_x: chex.Array,
    state_player_y: chex.Array,
    state_divers_collected: chex.Array,
    spawn_state: SpawnState,
    step_counter: chex.Array,
    rng: chex.PRNGKey,
) -> tuple[chex.Array, chex.Array, SpawnState, chex.PRNGKey]:
    """Move divers according to their pattern and handle collisions.
    Returns updated diver positions, number of collected divers, updated spawn state, and updated RNG key.
    """
    new_diver_array = spawn_state.diver_array

    def calculate_diver_movement(step_counter, difficulty):
        """Calculate diver movement based on difficulty level.

        Args:
            step_counter: Current step counter (frame number)
            difficulty: Current difficulty level (0-255)

        Returns:
            Movement speed for the current frame (0, 1, or 2+)
            0 = no movement, 1 = normal speed, 2+ = higher speeds
        """
        # Ensure difficulty is non-negative and handle wrapping
        safe_difficulty = jnp.clip(difficulty % 256, 0, 255)

        # For difficulties 0-27, we have specific movement patterns
        is_high_difficulty = safe_difficulty >= 28

        # For difficulties 0-27, determine if we should move and use speed 1
        low_diff_should_move = determine_low_difficulty_movement(
            step_counter, safe_difficulty
        )
        low_diff_speed = jnp.where(low_diff_should_move, 1, 0)

        # For difficulties 28+, always move but with varying speed
        high_diff_speed = determine_high_difficulty_speed(step_counter, safe_difficulty)

        # Return appropriate speed based on difficulty
        return jnp.where(is_high_difficulty, high_diff_speed, low_diff_speed)

    def determine_low_difficulty_movement(step_counter, difficulty):
        """Determine if the diver should move for difficulties 0-27."""
        # Create boolean masks for each difficulty bracket
        diff_0_1 = jnp.logical_and(difficulty >= 0, difficulty <= 1)
        diff_2_3 = jnp.logical_and(difficulty >= 2, difficulty <= 3)
        diff_4_5 = jnp.logical_and(difficulty >= 4, difficulty <= 5)
        diff_6_7 = jnp.logical_and(difficulty >= 6, difficulty <= 7)
        diff_8_9 = jnp.logical_and(difficulty >= 8, difficulty <= 9)
        diff_10_11 = jnp.logical_and(difficulty >= 10, difficulty <= 11)
        diff_12_13 = jnp.logical_and(difficulty >= 12, difficulty <= 13)
        diff_14_15 = jnp.logical_and(difficulty >= 14, difficulty <= 15)
        diff_16_17 = jnp.logical_and(difficulty >= 16, difficulty <= 17)
        diff_18_19 = jnp.logical_and(difficulty >= 18, difficulty <= 19)
        diff_20_21 = jnp.logical_and(difficulty >= 20, difficulty <= 21)
        diff_22_23 = jnp.logical_and(difficulty >= 22, difficulty <= 23)
        diff_24_25 = jnp.logical_and(difficulty >= 24, difficulty <= 25)
        diff_26_27 = jnp.logical_and(difficulty >= 26, difficulty <= 27)

        # Movement patterns for each bracket based on paste.txt
        # Difficulty 0-1: Move every 5th frame (20% movement)
        move_0_1 = (step_counter % 5) == 0

        # Difficulty 2-3: Move every 4th frame (25% movement)
        move_2_3 = (step_counter % 4) == 0

        # Difficulty 4-5: Move every 3rd frame (33.3% movement)
        move_4_5 = (step_counter % 3) == 0

        # Difficulty 6-7: Move in pattern [1,0,0,1,0,1,0,0] (37.5% movement)
        cycle_6_7 = step_counter % 8
        move_6_7 = jnp.logical_or(
            cycle_6_7 == 0, jnp.logical_or(cycle_6_7 == 3, cycle_6_7 == 5)
        )

        # Difficulty 8-9: Move in pattern [1,0,1,0,1,0,0,1,0,1] (50% movement)
        cycle_8_9 = step_counter % 10
        move_8_9 = jnp.logical_or(
            jnp.logical_or(cycle_8_9 == 0, cycle_8_9 == 2),
            jnp.logical_or(cycle_8_9 == 4, cycle_8_9 == 7),
        )
        move_8_9 = jnp.logical_or(move_8_9, cycle_8_9 == 9)

        # Difficulty 10-11: Move every other frame (50% movement)
        move_10_11 = (step_counter % 2) == 0

        # Difficulty 12-13: Complex pattern with ~60% movement
        cycle_12_13 = step_counter % 8
        move_12_13 = jnp.logical_or(
            jnp.logical_or(cycle_12_13 == 0, cycle_12_13 == 2),
            jnp.logical_or(cycle_12_13 == 4, cycle_12_13 == 6),
        )
        move_12_13 = jnp.logical_or(move_12_13, cycle_12_13 == 7)

        # Difficulty 14-15: Complex pattern with ~65% movement
        cycle_14_15 = step_counter % 7
        move_14_15 = jnp.logical_or(
            jnp.logical_or(cycle_14_15 == 0, cycle_14_15 == 1),
            jnp.logical_or(cycle_14_15 == 3, cycle_14_15 == 5),
        )
        move_14_15 = jnp.logical_or(move_14_15, cycle_14_15 == 6)

        # Difficulty 16-17: Complex pattern with ~70% movement
        cycle_16_17 = step_counter % 10
        move_16_17 = jnp.logical_or(
            jnp.logical_or(cycle_16_17 == 0, cycle_16_17 == 1),
            jnp.logical_or(cycle_16_17 == 3, cycle_16_17 == 4),
        )
        move_16_17 = jnp.logical_or(
            move_16_17, jnp.logical_or(cycle_16_17 == 6, cycle_16_17 == 8)
        )
        move_16_17 = jnp.logical_or(move_16_17, cycle_16_17 == 9)

        # Difficulty 18-19: Move 3 out of 4 frames (75% movement)
        move_18_19 = (step_counter % 4) != 3

        # Difficulty 20-21: Move 4 out of 5 frames (80% movement)
        move_20_21 = (step_counter % 5) != 4

        # Difficulty 22-23: Move 7 out of 8 frames (87.5% movement)
        move_22_23 = (step_counter % 8) != 7

        # Difficulty 24-25: Move 15 out of 16 frames (93.75% movement)
        move_24_25 = (step_counter % 16) != 15

        # Difficulty 26-27: Always move (100% movement)
        move_26_27 = True

        # Combine all patterns using jnp.select which is cleaner for many conditions
        # Create condition array - only the first True condition will be used
        conditions = jnp.array(
            [
                diff_0_1,
                diff_2_3,
                diff_4_5,
                diff_6_7,
                diff_8_9,
                diff_10_11,
                diff_12_13,
                diff_14_15,
                diff_16_17,
                diff_18_19,
                diff_20_21,
                diff_22_23,
                diff_24_25,
                diff_26_27,
            ]
        )

        # Create corresponding values array
        values = jnp.array(
            [
                move_0_1,
                move_2_3,
                move_4_5,
                move_6_7,
                move_8_9,
                move_10_11,
                move_12_13,
                move_14_15,
                move_16_17,
                move_18_19,
                move_20_21,
                move_22_23,
                move_24_25,
                move_26_27,
            ]
        )

        # Select the appropriate pattern based on which condition is True
        should_move = jnp.select(conditions, values, default=False)

        return should_move

    def determine_high_difficulty_speed(step_counter, difficulty):
        """Determine the speed (1 or 2+) for difficulties 28+."""
        # Adjust difficulty to start from 0 for easier tier calculations
        diff_above_27 = difficulty - 28

        # Each 16 difficulty levels form a tier (just like in shark/submarine algorithm)
        tier = diff_above_27 // 16
        position_in_tier = diff_above_27 % 16

        # Base speed for each tier (increases by 1 for each tier)
        base_speed = tier + 1
        higher_speed = tier + 2

        # Position brackets within tier (matches the pattern observed in paste.txt)
        pos_0 = position_in_tier == 0
        pos_1_3 = jnp.logical_and(position_in_tier >= 1, position_in_tier <= 3)
        pos_4_6 = jnp.logical_and(position_in_tier >= 4, position_in_tier <= 6)
        pos_7_9 = jnp.logical_and(position_in_tier >= 7, position_in_tier <= 9)
        pos_10_12 = jnp.logical_and(position_in_tier >= 10, position_in_tier <= 12)
        pos_13_14 = jnp.logical_and(position_in_tier >= 13, position_in_tier <= 14)
        pos_15 = position_in_tier == 15

        # Determine higher speed frequency based on position in tier
        # These frequencies match the observed patterns in paste.txt
        use_higher_speed_pos_0 = (step_counter % 16) == 15  # 1 in 16 frames (6.25%)
        use_higher_speed_pos_1_3 = (step_counter % 8) == 7  # 1 in 8 frames (12.5%)
        use_higher_speed_pos_4_6 = (step_counter % 4) == 3  # 1 in 4 frames (25%)
        use_higher_speed_pos_7_9 = (step_counter % 2) == 1  # 1 in 2 frames (50%)
        use_higher_speed_pos_10_12 = (step_counter % 4) != 0  # 3 in 4 frames (75%)
        use_higher_speed_pos_13_14 = (step_counter % 8) != 0  # 7 in 8 frames (87.5%)
        use_higher_speed_pos_15 = (step_counter % 16) != 0  # 15 in 16 frames (93.75%)

        # Select the appropriate higher speed frequency based on position
        # Use jnp.select for cleaner code with multiple conditions
        position_conditions = jnp.array(
            [pos_0, pos_1_3, pos_4_6, pos_7_9, pos_10_12, pos_13_14, pos_15]
        )

        speed_values = jnp.array(
            [
                use_higher_speed_pos_0,
                use_higher_speed_pos_1_3,
                use_higher_speed_pos_4_6,
                use_higher_speed_pos_7_9,
                use_higher_speed_pos_10_12,
                use_higher_speed_pos_13_14,
                use_higher_speed_pos_15,
            ]
        )

        use_higher_speed = jnp.select(position_conditions, speed_values, default=False)

        # Calculate final speed: higher_speed or base_speed
        return jnp.where(use_higher_speed, higher_speed, base_speed)

    def move_single_diver(i, carry):
        # Unpack carry state - (positions, collected_count, diver_array)
        positions, collected, diver_array = carry
        diver_pos = positions[i]

        # Only process active divers (direction != 0)
        is_active = diver_pos[2] != 0

        # Check for collision with player first if diver is active
        player_collision = jnp.logical_and(
            is_active,
            check_collision_single(
                jnp.array([state_player_x, state_player_y]),
                PLAYER_SIZE,
                jnp.array([diver_pos[0], diver_pos[1]]),
                DIVER_SIZE,
            ),
        )

        # Only collect if we haven't reached max divers
        can_collect = state_divers_collected < 6
        should_collect = jnp.logical_and(player_collision, can_collect)

        # Get the three sharks in the lane
        all_shark_lane_pos = jax.lax.dynamic_slice(shark_positions, (i * 3, 0), (3, 3))

        # Get shark in the same lane for collision check
        shark_lane_pos = get_front_entity(i, all_shark_lane_pos)
        shark_collision = jnp.logical_and(
            is_active,
            check_collision_single(
                jnp.array([shark_lane_pos[0], shark_lane_pos[1]]),
                SHARK_SIZE,
                jnp.array([diver_pos[0], diver_pos[1]]),
                DIVER_SIZE,
            ),
        )

        # check in which direction the shark is moving and copy the direction to the diver
        direction_of_shark = jnp.where(
            shark_lane_pos[2] == 0, diver_pos[2], shark_lane_pos[2]
        )

        # Calculate movement based on difficulty
        movement_speed = calculate_diver_movement(step_counter, spawn_state.difficulty)
        should_move = movement_speed > 0

        # Calculate movement direction (with speed factor)
        # If colliding with shark, use shark's direction/speed
        # Otherwise use diver's direction with appropriate speed factor
        movement_x = jnp.where(
            shark_collision,
            shark_lane_pos[2],  # Use shark's direction/speed
            diver_pos[2] * movement_speed,  # Apply difficulty-based speed
        )

        # Calculate new position
        new_x = jnp.where(
            shark_collision,
            diver_pos[0] + movement_x,  # Move with shark
            jnp.where(
                should_move,
                diver_pos[0] + movement_x,  # Move with calculated speed
                diver_pos[0],  # Stay still
            ),
        )

        # Check bounds
        out_of_bounds = jnp.logical_or(new_x <= -8, new_x >= 170)

        # Create new position array - handle collection and bounds
        new_pos = jnp.where(
            jnp.logical_or(~is_active, jnp.logical_or(out_of_bounds, should_collect)),
            jnp.zeros(3),  # Reset if out of bounds or collected
            jnp.array([new_x, DIVER_SPAWN_POSITIONS[i], direction_of_shark]),
        )

        # Update collection count if collected
        new_collected = collected + jnp.where(should_collect, 1, 0)

        # Update diver collection tracking - mark lane as collected when diver is collected
        updated_diver_array = diver_array.at[i].set(
            jnp.where(should_collect, 0, diver_array[i])
        )

        # if the diver went out of bounds set the entry to -1
        updated_diver_array = updated_diver_array.at[i].set(
            jnp.where(out_of_bounds, -1, updated_diver_array[i])
        )

        # Update the diver position, collection count and diver_array
        return positions.at[i].set(new_pos), new_collected, updated_diver_array

    # Update all diver positions and track collections
    initial_carry = (diver_positions, state_divers_collected, new_diver_array)
    final_positions, final_collected, final_diver_array = jax.lax.fori_loop(
        0, diver_positions.shape[0], move_single_diver, initial_carry
    )

    # Handle case where all divers are collected - set all lanes to -1
    # Apply the reset only if all divers have been collected
    reset_array = jnp.where(
        jnp.all(final_diver_array == 0),
        jnp.array([-1, -1, -1, -1], dtype=jnp.int32),  # Randomized reset array
        final_diver_array,  # Otherwise keep current state
    )

    # Create updated spawn state
    updated_spawn_state = spawn_state._replace(diver_array=reset_array)

    return final_positions, final_collected, updated_spawn_state, rng

@jax.jit
def spawn_step(
    state,
    spawn_state: SpawnState,
    shark_positions: chex.Array,
    sub_positions: chex.Array,
    diver_positions: chex.Array,
    rng_key: chex.PRNGKey,
) -> Tuple[SpawnState, chex.Array, chex.Array, chex.Array, chex.Array]:
    """Main spawn handling function to be called in game step"""
    # Move existing enemies
    new_shark_positions, new_sub_positions, spawn_state_after_movement, new_key = (
        step_enemy_movement(
            spawn_state, shark_positions, sub_positions, state.step_counter, rng_key
        )
    )

    # Update spawns using updated spawn state
    new_spawn_state, new_shark_positions, new_sub_positions, new_key = (
        update_enemy_spawns(
            spawn_state_after_movement,
            new_shark_positions,
            new_sub_positions,
            diver_positions,
            state.step_counter,
            new_key,
        )
    )

    # Spawn new divers with updated tracking
    new_diver_positions, final_spawn_state = spawn_divers(
        new_spawn_state,
        diver_positions,
        new_shark_positions,
        new_sub_positions,
        state.step_counter,
    )

    return (
        final_spawn_state,
        new_shark_positions,
        new_sub_positions,
        new_diver_positions,
        new_key,
    )


def surface_sub_step(state: SeaquestState) -> chex.Array:
    # Check direction value specifically to get scalar boolean
    sub_exists = state.surface_sub_position[2] != 0

    def spawn_sub(_):
        return jnp.array([159, 45, -1])  # Always spawns right facing left

    def move_sub(carry):
        sub_pos = carry
        new_x = jnp.where(
            state.step_counter % 4 == 0,
            sub_pos[0] - 1,  # Direction always -1
            sub_pos[0],
        )

        # Return either zeros or new position
        return jnp.where(
            jnp.logical_or(new_x < -8, sub_pos[2] == 0),
            jnp.zeros(3),
            jnp.array([new_x, 45, -1]),
        )

    # Each condition needs to be scalar
    enough_rescues = state.successful_rescues >= 2
    enough_divers = state.divers_collected >= 1
    correct_timing = jnp.logical_and(
        state.step_counter % 256 == 0, state.step_counter != 0
    )

    # check if the submarine should spawn
    should_spawn = jnp.logical_and(
        jnp.logical_and(enough_rescues, enough_divers),
        jnp.logical_and(correct_timing, ~sub_exists),
    )

    temp1 = spawn_sub(state.surface_sub_position)
    temp2 = move_sub(state.surface_sub_position)

    return jnp.where(should_spawn, temp1, temp2)

@jax.jit
def enemy_missiles_step(
    curr_sub_positions, curr_enemy_missile_positions, step_counter, difficulty
) -> chex.Array:

    def calculate_missile_speed(step_counter, difficulty):
        """JAX-compatible missile speed calculation function"""
        # Base tier size is 16 difficulty levels
        tier_size = 16

        # Determine base speed (1, 2, 3, etc.) based on difficulty tier
        base_speed = 1 + (difficulty // tier_size)

        # Calculate position within the current tier (0-15)
        position_in_tier = difficulty % tier_size

        # Special case for difficulty 0
        is_diff_0 = difficulty == 0

        # Create position bracket array for each pattern
        pos_brackets = jnp.array(
            [
                jnp.logical_and(
                    position_in_tier >= 0, position_in_tier <= 2
                ),  # 0-2: 6.25%
                jnp.logical_and(
                    position_in_tier >= 3, position_in_tier <= 4
                ),  # 3-4: 12.5%
                jnp.logical_and(
                    position_in_tier >= 5, position_in_tier <= 6
                ),  # 5-6: 25%
                jnp.logical_and(
                    position_in_tier >= 7, position_in_tier <= 8
                ),  # 7-8: 50%
                jnp.logical_and(
                    position_in_tier >= 9, position_in_tier <= 10
                ),  # 9-10: 75%
                jnp.logical_and(
                    position_in_tier >= 11, position_in_tier <= 12
                ),  # 11-12: 87.5%
                jnp.logical_and(
                    position_in_tier >= 13, position_in_tier <= 14
                ),  # 13-14: 93.75%
                position_in_tier == 15,  # 15: 100%
            ]
        )

        # Create array of higher speed patterns
        higher_speed_patterns = jnp.array(
            [
                (step_counter % 16) == 0,  # 6.25%
                (step_counter % 8) == 0,  # 12.5%
                (step_counter % 4) == 0,  # 25%
                (step_counter % 2) == 0,  # 50%
                (step_counter % 4) != 0,  # 75%
                (step_counter % 8) != 0,  # 87.5%
                (step_counter % 16) != 0,  # 93.75%
                True,  # 100%
            ]
        )

        # Use jnp.select to choose the pattern
        use_higher_speed = jnp.select(
            pos_brackets, higher_speed_patterns, default=False
        )

        # Higher speed is base_speed + 1
        higher_speed = base_speed + 1

        # Handle difficulty 0 special case
        return jnp.where(
            is_diff_0, 1, jnp.where(use_higher_speed, higher_speed, base_speed)
        )

    def single_missile_step(i, carry):
        # Input i is the loop index, carry is the full array of missile positions
        # Get current submarine and missile for this index
        missile_pos = carry[i]

        # get the current range of the submarines in the lane
        range_start = i * 3
        current_sub_idx = jnp.array([range_start, range_start + 1, range_start + 2])
        lane_subs = curr_sub_positions[current_sub_idx]

        # get the position of the front submarine (thats the only relevant one)
        sub_pos = get_front_entity(i, lane_subs)

        # check if the missile is in frame
        missile_exists = missile_pos[2] != 0

        # check if the missile should be spawned
        should_spawn = jnp.logical_and(
            jnp.logical_not(missile_exists),
            jnp.logical_and(
                sub_pos[0] >= MISSILE_SPAWN_POSITIONS[0],
                sub_pos[0] <= MISSILE_SPAWN_POSITIONS[1],
            ),
        )

        # Calculate new missile position ( x -/+ 4 (depending on direction), y = 47, direction = sub direction)
        new_missile_x = jnp.where(  # could be sub_pos[0] + 4 * sub_pos[2] as well, but this is easier to read
            sub_pos[2] == 1, sub_pos[0] + 4, sub_pos[0] - 4
        )

        new_missile = jnp.where(
            should_spawn,
            jnp.array(
                [new_missile_x, ENEMY_MISSILE_Y[i], sub_pos[2]]
            ),  # Use submarine's direction
            missile_pos,
        )

        movement_speed = calculate_missile_speed(
            step_counter, difficulty
        )
        velocity = movement_speed * new_missile[2]

        new_missile = jnp.where(
            missile_exists,
            jnp.array([new_missile[0] + velocity, new_missile[1], new_missile[2]]),
            new_missile,
        )

        # Check bounds
        new_missile = jnp.where(
            new_missile[0] < X_BORDERS[0],
            jnp.array([0, 0, 0]),
            jnp.where(new_missile[0] > X_BORDERS[1], jnp.array([0, 0, 0]), new_missile),
        )

        # Update the missile position in the full array
        return carry.at[i].set(new_missile)

    # Update all missile positions maintaining the array shape
    new_missile_positions = jax.lax.fori_loop(
        0, 4, single_missile_step, curr_enemy_missile_positions
    )

    return new_missile_positions

@jax.jit
def player_missile_step(
    state: SeaquestState, curr_player_x, curr_player_y, action: chex.Array
) -> chex.Array:
    # check if the player shot this frame
    fire = jnp.any(
        jnp.array(
            [
                action == Action.FIRE,
                action == Action.UPRIGHTFIRE,
                action == Action.UPLEFTFIRE,
                action == Action.DOWNFIRE,
                action == Action.DOWNRIGHTFIRE,
                action == Action.DOWNLEFTFIRE,
                action == Action.RIGHTFIRE,
                action == Action.LEFTFIRE,
                action == Action.UPFIRE,
            ]
        )
    )

    # IMPORTANT: do not change the order of this check, since the missile does not move in its first frame!!
    # also check if there is currently a missile in frame by checking if the player_missile_position is empty
    missile_exists = state.player_missile_position[2] != 0

    # if the player shot and there is no missile in frame, then we can shoot a missile
    # the missile y is the current player y position + 7
    # the missile x is either player x + 3 if facing left or player x + 13 if facing right
    new_missile = jnp.where(
        jnp.logical_and(fire, jnp.logical_not(missile_exists)),
        jnp.where(
            state.player_direction == -1,
            jnp.array([curr_player_x + 3, curr_player_y + 7, -1]),
            jnp.array([curr_player_x + 13, curr_player_y + 7, 1]),
        ),
        state.player_missile_position,
    )

    # if a missile is in frame and exists, we move the missile further in the specified direction (5 per tick), also always put the missile at the current player y position
    new_missile = jnp.where(
        missile_exists,
        jnp.array(
            [new_missile[0] + new_missile[2] * 5, curr_player_y + 7, new_missile[2]]
        ),
        new_missile,
    )

    # check if the new positions are still in bounds
    new_missile = jnp.where(
        new_missile[0] < X_BORDERS[0],
        jnp.array([0, 0, 0]),
        jnp.where(new_missile[0] > X_BORDERS[1], jnp.array([0, 0, 0]), new_missile),
    )

    return new_missile

@jax.jit
def update_oxygen(state, player_x, player_y, player_missile_position):
    """Update oxygen levels and handle surfacing mechanics with proper surfacing detection"""
    PLAYER_BREATHING_Y = [47, 52]  # Range where oxygen neither increases nor decreases

    # Detect actual surfacing moment
    at_surface = player_y == 46
    was_underwater = player_y > 46
    just_surfaced = jnp.logical_and(at_surface, state.just_surfaced == 0)

    # Check player state
    decrease_ox = player_y > PLAYER_BREATHING_Y[1]
    has_divers = state.divers_collected >= 0  # Changed to > 0 instead of >= 0
    has_all_divers = state.divers_collected >= 6
    needs_oxygen = state.oxygen < 64

    # Special handling for initialization state
    in_init_state = state.just_surfaced == -1
    started_diving = player_y > PLAYER_START_Y
    filling_init_oxygen = jnp.logical_and(in_init_state, state.oxygen < 64)

    # Surfacing conditions
    increase_ox = jnp.logical_and(at_surface, needs_oxygen)
    stay_same = jnp.logical_and(
        player_y >= PLAYER_BREATHING_Y[0], player_y <= PLAYER_BREATHING_Y[1]
    )

    # Calculate new divers count before other logic
    new_divers_collected = jnp.where(
        jnp.logical_and(just_surfaced, has_divers),
        jnp.where(in_init_state, state.divers_collected, state.divers_collected - 1),
        state.divers_collected,
    )

    # Handle surfacing without divers - prevent during init
    # Only lose life if we started with no divers
    lose_life = jnp.logical_and(
        jnp.logical_and(just_surfaced, new_divers_collected < 0),
        jnp.logical_not(in_init_state),
    )

    # Handle surfacing with all divers
    should_reset = jnp.logical_and(just_surfaced, has_all_divers)

    # Update surfacing flag with consideration for remaining divers
    new_just_surfaced = jnp.where(
        in_init_state,
        jnp.where(
            jnp.logical_and(started_diving, state.oxygen >= 63),
            jnp.array(0),
            jnp.array(-1),
        ),
        jnp.where(
            was_underwater,
            jnp.array(0),
            jnp.where(at_surface, jnp.array(1), state.just_surfaced),
        ),
    )

    # Handle oxygen changes
    new_oxygen = jnp.where(
        filling_init_oxygen,
        jnp.where(state.step_counter % 2 == 0, state.oxygen + 1, state.oxygen),
        jnp.where(
            decrease_ox,
            jnp.where(state.step_counter % 32 == 0, state.oxygen - 1, state.oxygen),
            state.oxygen,
        ),
    )

    # Important: Base blocking decision on has_divers instead of still_has_divers
    can_refill = jnp.logical_and(increase_ox, has_divers)
    new_oxygen = jnp.where(
        jnp.logical_and(can_refill, jnp.logical_not(in_init_state)),
        jnp.where(
            state.oxygen < 64,
            jnp.where(state.step_counter % 2 == 0, state.oxygen + 1, state.oxygen),
            state.oxygen,
        ),
        new_oxygen,
    )

    # Increase difficulty when reaching max oxygen after surfacing
    old_difficulty = state.spawn_state.difficulty
    reached_max = jnp.logical_and(
        jnp.logical_and(new_oxygen >= 64, state.oxygen < 64),
        jnp.logical_not(in_init_state),
    )
    new_difficulty = jnp.where(reached_max, old_difficulty + 1, old_difficulty)

    new_oxygen = jnp.where(stay_same, state.oxygen, new_oxygen)

    # Use has_divers for blocking decision and combine with oxygen check
    should_block = jnp.logical_and(at_surface, needs_oxygen)

    player_x = jnp.where(should_block, state.player_x, player_x)

    player_y = jnp.where(
        should_block,
        jnp.array(46, dtype=jnp.int32),  # Force to exact surface position
        player_y,
    )

    player_missile_position = jnp.where(
        should_block, jnp.zeros(3), player_missile_position
    )

    # Prevent oxygen depletion during init
    oxygen_depleted = jnp.logical_and(
        new_oxygen <= jnp.array(0), jnp.logical_not(in_init_state)
    )

    return (
        new_oxygen,
        player_x,
        player_y,
        player_missile_position,
        oxygen_depleted,
        lose_life,
        new_divers_collected,
        should_reset,
        new_just_surfaced,
        new_difficulty,
    )

@jax.jit
def player_step(
    state: SeaquestState, action: chex.Array
) -> tuple[chex.Array, chex.Array, chex.Array]:
    # implement all the possible movement directions for the player, the mapping is:
    # anything with left in it, add -1 to the x position
    # anything with right in it, add 1 to the x position
    # anything with up in it, add -1 to the y position
    # anything with down in it, add 1 to the y position
    up = jnp.any(
        jnp.array(
            [
                action == Action.UP,
                action == Action.UPRIGHT,
                action == Action.UPLEFT,
                action == Action.UPFIRE,
                action == Action.UPRIGHTFIRE,
                action == Action.UPLEFTFIRE,
            ]
        )
    )
    down = jnp.any(
        jnp.array(
            [
                action == Action.DOWN,
                action == Action.DOWNRIGHT,
                action == Action.DOWNLEFT,
                action == Action.DOWNFIRE,
                action == Action.DOWNRIGHTFIRE,
                action == Action.DOWNLEFTFIRE,
            ]
        )
    )
    left = jnp.any(
        jnp.array(
            [
                action == Action.LEFT,
                action == Action.UPLEFT,
                action == Action.DOWNLEFT,
                action == Action.LEFTFIRE,
                action == Action.UPLEFTFIRE,
                action == Action.DOWNLEFTFIRE,
            ]
        )
    )
    right = jnp.any(
        jnp.array(
            [
                action == Action.RIGHT,
                action == Action.UPRIGHT,
                action == Action.DOWNRIGHT,
                action == Action.RIGHTFIRE,
                action == Action.UPRIGHTFIRE,
                action == Action.DOWNRIGHTFIRE,
            ]
        )
    )

    player_x = jnp.where(
        right, state.player_x + 1, jnp.where(left, state.player_x - 1, state.player_x)
    )

    player_y = jnp.where(
        down, state.player_y + 1, jnp.where(up, state.player_y - 1, state.player_y)
    )

    # set the direction according to the movement
    player_direction = jnp.where(right, 1, jnp.where(left, -1, state.player_direction))

    # perform out of bounds checks
    player_x = jnp.where(
        player_x < PLAYER_BOUNDS[0][0],
        PLAYER_BOUNDS[0][0],  # Clamp to min player bound
        jnp.where(
            player_x > PLAYER_BOUNDS[0][1],
            PLAYER_BOUNDS[0][1],  # Clamp to max player bound
            player_x,
        ),
    )

    player_y = jnp.where(
        player_y < PLAYER_BOUNDS[1][0],
        PLAYER_BOUNDS[1][0],
        jnp.where(player_y > PLAYER_BOUNDS[1][1], PLAYER_BOUNDS[1][1], player_y),
    )

    return player_x, player_y, player_direction

@jax.jit
def calculate_kill_points(successful_rescues: chex.Array) -> chex.Array:
    """Calculate the points awarded for killing a shark or submarine. Sharks and submarines are worth 20 points.
    The points are increased by 10 for each successful rescue with a maximum of 90."""
    base_points = 20
    max_points = 90
    additional_points = 10 * successful_rescues
    return jnp.minimum(base_points + additional_points, max_points)


class JaxSeaquest(JaxEnvironment[SeaquestState, SeaquestObservation, SeaquestInfo]):
    def __init__(self, reward_funcs: list[callable] =None):
        super().__init__()
        if reward_funcs is not None:
            reward_funcs = tuple(reward_funcs)
        self.reward_funcs = reward_funcs
        self.action_set = [
            Action.NOOP,
            Action.FIRE,
            Action.UP,
            Action.RIGHT,
            Action.LEFT,
            Action.DOWN,
            Action.UPRIGHT,
            Action.UPLEFT,
            Action.DOWNRIGHT,
            Action.DOWNLEFT,
            Action.UPFIRE,
            Action.RIGHTFIRE,
            Action.LEFTFIRE,
            Action.DOWNFIRE,
            Action.UPRIGHTFIRE,
            Action.UPLEFTFIRE,
            Action.DOWNRIGHTFIRE,
            Action.DOWNLEFTFIRE
        ]
        self.frame_stack_size = 4
        self.obs_size = 6 + 12 * 5 + 12 * 5 + 4 * 5 + 4 * 5 + 5 + 5 + 4
        self.renderer = SeaquestRenderer()

    @partial(jax.jit, static_argnums=(0,))
    def render(self, state: SeaquestState) -> jnp.ndarray:
        """Render the game state to a raster image."""
        return self.renderer.render(state)

    def flatten_entity_position(self, entity: EntityPosition) -> jnp.ndarray:
        return jnp.concatenate([jnp.array([entity.x]), jnp.array([entity.y]), jnp.array([entity.width]), jnp.array([entity.height]), jnp.array([entity.active])])

    def flatten_player_entity(self, entity: PlayerEntity) -> jnp.ndarray:
        return jnp.concatenate([jnp.array([entity.x]), jnp.array([entity.y]), jnp.array([entity.o]), jnp.array([entity.width]), jnp.array([entity.height]), jnp.array([entity.active])])

    @partial(jax.jit, static_argnums=(0,))
    def obs_to_flat_array(self, obs: SeaquestObservation) -> jnp.ndarray:
        return jnp.concatenate([
            self.flatten_player_entity(obs.player),
            obs.sharks.flatten(),
            obs.submarines.flatten(),
            obs.divers.flatten(),
            obs.enemy_missiles.flatten(),
            self.flatten_entity_position(obs.surface_submarine),
            self.flatten_entity_position(obs.player_missile),
            obs.collected_divers.flatten(),
            obs.player_score.flatten(),
            obs.lives.flatten(),
            obs.oxygen_level.flatten(),
        ])


    def action_space(self) -> spaces.Discrete:
        return spaces.Discrete(len(self.action_set))

    def observation_space(self) -> spaces.Dict:
        """Returns the observation space for Seaquest.
        The observation contains:
        - player: PlayerEntity (x, y, o, width, height, active)
        - sharks: array of shape (12, 5) with x,y,width,height,active for each shark
        - submarines: array of shape (12, 5) with x,y,width,height,active for each submarine
        - divers: array of shape (4, 5) with x,y,width,height,active for each diver
        - enemy_missiles: array of shape (4, 5) with x,y,width,height,active for each missile
        - surface_submarine: EntityPosition (x, y, width, height, active)
        - player_missile: EntityPosition (x, y, width, height, active)
        - collected_divers: int (0-6)
        - player_score: int (0-999999)
        - lives: int (0-3)
        - oxygen_level: int (0-255)
        """
        return spaces.Dict({
            "player": spaces.Dict({
                "x": spaces.Box(low=0, high=160, shape=(), dtype=jnp.int32),
                "y": spaces.Box(low=0, high=210, shape=(), dtype=jnp.int32),
                "o": spaces.Box(low=0, high=1, shape=(), dtype=jnp.int32),
                "width": spaces.Box(low=0, high=160, shape=(), dtype=jnp.int32),
                "height": spaces.Box(low=0, high=210, shape=(), dtype=jnp.int32),
                "active": spaces.Box(low=0, high=1, shape=(), dtype=jnp.int32),
            }),
            "sharks": spaces.Box(low=0, high=160, shape=(12, 5), dtype=jnp.int32),
            "submarines": spaces.Box(low=0, high=160, shape=(12, 5), dtype=jnp.int32),
            "divers": spaces.Box(low=0, high=160, shape=(4, 5), dtype=jnp.int32),
            "enemy_missiles": spaces.Box(low=0, high=160, shape=(4, 5), dtype=jnp.int32),
            "surface_submarine": spaces.Dict({
                "x": spaces.Box(low=0, high=160, shape=(), dtype=jnp.int32),
                "y": spaces.Box(low=0, high=210, shape=(), dtype=jnp.int32),
                "width": spaces.Box(low=0, high=160, shape=(), dtype=jnp.int32),
                "height": spaces.Box(low=0, high=210, shape=(), dtype=jnp.int32),
                "active": spaces.Box(low=0, high=1, shape=(), dtype=jnp.int32),
            }),
            "player_missile": spaces.Dict({
                "x": spaces.Box(low=0, high=160, shape=(), dtype=jnp.int32),
                "y": spaces.Box(low=0, high=210, shape=(), dtype=jnp.int32),
                "width": spaces.Box(low=0, high=160, shape=(), dtype=jnp.int32),
                "height": spaces.Box(low=0, high=210, shape=(), dtype=jnp.int32),
                "active": spaces.Box(low=0, high=1, shape=(), dtype=jnp.int32),
            }),
            "collected_divers": spaces.Box(low=0, high=6, shape=(), dtype=jnp.int32),
            "player_score": spaces.Box(low=0, high=999999, shape=(), dtype=jnp.int32),
            "lives": spaces.Box(low=0, high=3, shape=(), dtype=jnp.int32),
            "oxygen_level": spaces.Box(low=0, high=255, shape=(), dtype=jnp.int32),
        })

    def image_space(self) -> spaces.Box:
        """Returns the image space for Seaquest.
        The image is a RGB image with shape (160, 210, 3).
        """
        return spaces.Box(
            low=0,
            high=255,
            shape=(160, 210, 3),
            dtype=jnp.uint8
        )

    @partial(jax.jit, static_argnums=(0, ))
    def _get_observation(self, state: SeaquestState) -> SeaquestObservation:
        # Create player (already scalar, no need for vectorization)
        player = PlayerEntity(
            x=state.player_x,
            y=state.player_y,
            o=state.player_direction,
            width=jnp.array(PLAYER_SIZE[0]),
            height=jnp.array(PLAYER_SIZE[1]),
            active=jnp.array(1),  # Player is always active
        )

        # Define a function to convert enemy positions to entity format
        def convert_to_entity(pos, size):
            return jnp.array([
                pos[0],  # x position
                pos[1],  # y position
                size[0],  # width
                size[1],  # height
                pos[2] != 0,  # active flag
            ])

        # Apply conversion to each type of entity using vmap

        # Sharks
        sharks = jax.vmap(lambda pos: convert_to_entity(pos, SHARK_SIZE))(
            state.shark_positions
        )

        # Submarines
        submarines = jax.vmap(lambda pos: convert_to_entity(pos, ENEMY_SUB_SIZE))(
            state.sub_positions
        )

        # Divers
        divers = jax.vmap(lambda pos: convert_to_entity(pos, DIVER_SIZE))(
            state.diver_positions
        )

        # Enemy missiles
        enemy_missiles = jax.vmap(lambda pos: convert_to_entity(pos, MISSILE_SIZE))(
            state.enemy_missile_positions
        )

        # Surface submarine (scalar)
        surface_pos = state.surface_sub_position
        surface_sub = EntityPosition(
            x=surface_pos[0],  # First item of first dimension
            y=surface_pos[1],  # First item of second dimension
            width=jnp.array(ENEMY_SUB_SIZE[0]),
            height=jnp.array(ENEMY_SUB_SIZE[1]),
            active=jnp.array(surface_pos[2] != 0),
        )

        # Player missile (scalar)
        missile_pos = state.player_missile_position
        player_missile = EntityPosition(
            x=missile_pos[0],
            y=missile_pos[1],
            width=jnp.array(MISSILE_SIZE[0]),
            height=jnp.array(MISSILE_SIZE[1]),
            active=jnp.array(missile_pos[2] != 0),
        )

        # Return observation
        return SeaquestObservation(
            player=player,
            sharks=sharks,
            submarines=submarines,
            divers=divers,
            enemy_missiles=enemy_missiles,
            surface_submarine=surface_sub,
            player_missile=player_missile,
            collected_divers=state.divers_collected,
            player_score=state.score,
            lives=state.lives,
            oxygen_level=state.oxygen,
        )

    @partial(jax.jit, static_argnums=(0,))
    def _get_info(self, state: SeaquestState, all_rewards: jnp.ndarray) -> SeaquestInfo:
        return SeaquestInfo(
            successful_rescues=state.successful_rescues,
            difficulty=state.spawn_state.difficulty,
            step_counter=state.step_counter,
            all_rewards=all_rewards,
        )

    @partial(jax.jit, static_argnums=(0,))
    def _get_env_reward(self, previous_state: SeaquestState, state: SeaquestState):
        return state.score - previous_state.score

    @partial(jax.jit, static_argnums=(0,))
    def _get_all_rewards(self, previous_state: SeaquestState, state: SeaquestState) -> jnp.ndarray:
        if self.reward_funcs is None:
            return jnp.zeros(1)
        rewards = jnp.array([reward_func(previous_state, state) for reward_func in self.reward_funcs])
        return rewards

    @partial(jax.jit, static_argnums=(0,))
    def _get_done(self, state: SeaquestState) -> bool:
        return state.lives < 0

    @partial(jax.jit, static_argnums=(0,))
    def reset(self, key: jax.random.PRNGKey = jax.random.PRNGKey(42)) -> Tuple[SeaquestObservation, SeaquestState]:
        """Initialize game state"""
        reset_state = SeaquestState(
            player_x=jnp.array(PLAYER_START_X),
            player_y=jnp.array(PLAYER_START_Y),
            player_direction=jnp.array(0),
            oxygen=jnp.array(0),  # Full oxygen
            divers_collected=jnp.array(0),
            score=jnp.array(0),
            lives=jnp.array(3),
            spawn_state=initialize_spawn_state(),
            diver_positions=jnp.zeros((MAX_DIVERS, 3)),  # 4 divers
            shark_positions=jnp.zeros((MAX_SHARKS, 3)),
            sub_positions=jnp.zeros((MAX_SUBS, 3)),  # x, y, direction
            enemy_missile_positions=jnp.zeros((MAX_ENEMY_MISSILES, 3)),  # 4 missiles
            surface_sub_position=jnp.zeros(3),  # 1 surface sub
            player_missile_position=jnp.zeros(3),  # x,y,direction
            step_counter=jnp.array(0),
            just_surfaced=jnp.array(-1),
            successful_rescues=jnp.array(0),
            death_counter=jnp.array(0),
            rng_key=key,
        )

        initial_obs = self._get_observation(reset_state)
        return initial_obs, reset_state

    @partial(jax.jit, static_argnums=(0, ))
    def step(
        self, state: SeaquestState, action: chex.Array
    ) -> Tuple[SeaquestObservation, SeaquestState, float, bool, SeaquestInfo]:

        previous_state = state
        _, reset_state = self.reset()

        # First handle death animation if active
        def handle_death_animation():
            # Calculate new positions with frozen X coordinates
            shark_y_positions, _, _, _ = step_enemy_movement(
                state.spawn_state,
                state.shark_positions,
                state.sub_positions,
                state.step_counter,
                state.rng_key,
            )

            # Keep X positions from original state, only update Y
            new_shark_positions = state.shark_positions.at[:, 1].set(
                shark_y_positions[:, 1]
            )
            should_hide_player = state.death_counter <= 45

            # Return either final reset or animation frame
            return jax.lax.cond(
                state.death_counter <= 1,
                lambda _: reset_state._replace(
                    lives=state.lives - 1,
                    score=state.score,
                    successful_rescues=state.successful_rescues,
                    divers_collected=jnp.maximum(state.divers_collected - 1, 0),
                    spawn_state=soft_reset_spawn_state(state.spawn_state),
                    # Lose one diver only at end of animation
                ),
                lambda _: state._replace(
                    death_counter=state.death_counter - 1,
                    shark_positions=new_shark_positions,
                    sub_positions=state.sub_positions,
                    enemy_missile_positions=state.enemy_missile_positions,
                    player_missile_position=jnp.zeros(3),
                    player_x=jnp.where(should_hide_player, -100, state.player_x),
                    step_counter=state.step_counter + 1,
                ),
                operand=None,
            )

        def handle_score_freeze():
            # on scoring, the death counter will be set to -(oxygen * 2 + 16 * 6)
            # thats when we get in here, so duplicate the death animation pattern, but decrease the oxygen until its 0
            # Calculate new positions with frozen X coordinates
            shark_y_positions, _, _, _ = step_enemy_movement(
                state.spawn_state,
                state.shark_positions,
                state.sub_positions,
                state.step_counter,
                state.rng_key,
            )

            # Keep X positions from original state, only update Y
            new_shark_positions = state.shark_positions.at[:, 1].set(
                shark_y_positions[:, 1]
            )

            # calculate the new oxygen
            new_ox = jnp.where(
                state.death_counter % 2 == 0, state.oxygen - 1, state.oxygen
            )

            new_ox = jnp.where(new_ox <= 0, jnp.array(0), state.oxygen)

            # Return either final reset or animation frame
            return jax.lax.cond(
                state.death_counter >= -1,
                lambda _: reset_state._replace(
                    player_x=state.player_x,
                    player_y=state.player_y,
                    player_direction=state.player_direction,
                    score=state.score,
                    lives=state.lives,
                    successful_rescues=state.successful_rescues,
                    divers_collected=jnp.array(0),
                    spawn_state=soft_reset_spawn_state(state.spawn_state),
                    surface_sub_position=state.surface_sub_position,
                    oxygen=jnp.array(0),
                ),
                lambda _: state._replace(
                    death_counter=state.death_counter + 1,
                    shark_positions=new_shark_positions,
                    sub_positions=state.sub_positions,
                    enemy_missile_positions=state.enemy_missile_positions,
                    player_missile_position=jnp.zeros(3),
                    step_counter=state.step_counter + 1,
                    oxygen=new_ox,
                ),
                operand=None,
            )

        # Normal game logic starts here
        def normal_game_step():
            # First check if player should be frozen for oxygen refill
            at_surface = state.player_y == 46
            needs_oxygen = state.oxygen < 64
            should_block = jnp.logical_and(at_surface, needs_oxygen)

            # while player is frozen, keep resetting the spawn counter
            new_spawn_state = jax.lax.cond(
                should_block,
                lambda: state.spawn_state._replace(
                    spawn_timers=jnp.array([80, 80, 80, 120])
                ),
                lambda: state.spawn_state,
            )

            state_updated = state._replace(spawn_state=new_spawn_state)

            # If blocked, force position and disable actions
            player_x = jnp.where(should_block, state.player_x, state.player_x)
            player_y = jnp.where(
                should_block, jnp.array(46, dtype=jnp.int32), state.player_y
            )
            action_mod = jnp.where(should_block, jnp.array(Action.NOOP), action)

            # Now calculate movement using potentially modified positions and action
            next_x, next_y, player_direction = player_step(
                state._replace(player_x=player_x, player_y=player_y), action_mod
            )
            player_missile_position = player_missile_step(
                state, next_x, next_y, action_mod
            )

            # Rest of oxygen handling and game logic
            (
                new_oxygen,
                player_x,
                player_y,
                player_missile_position,
                oxygen_depleted,
                lose_life_surfacing,
                new_divers_collected,
                should_reset,
                new_just_surfaced,
                new_difficulty,
            ) = update_oxygen(state, next_x, next_y, player_missile_position)

            # Update divers collected count from oxygen mechanics
            state_updated = state_updated._replace(
                divers_collected=new_divers_collected
            )

            # update the spawn state with the new difficulty
            new_spawn_state = state_updated.spawn_state._replace(
                difficulty=new_difficulty
            )

            # Check missile collisions
            (
                player_missile_position,
                new_shark_positions,
                new_sub_positions,
                new_score,
                updated_spawn_state,
                new_rng_key,
            ) = check_missile_collisions(
                player_missile_position,
                state_updated.shark_positions,
                state_updated.sub_positions,
                state_updated.score,
                state_updated.successful_rescues,
                new_spawn_state,
                state.rng_key,
            )

            # perform all necessary spawn steps
            (
                new_spawn_state,
                new_shark_positions,
                new_sub_positions,
                new_diver_positions,
                new_rng_key,
            ) = spawn_step(
                state_updated,
                updated_spawn_state,
                new_shark_positions,
                new_sub_positions,
                state.diver_positions,
                new_rng_key,
            )

            new_diver_positions, new_divers_collected, new_spawn_state, new_rng_key = (
                step_diver_movement(
                    new_diver_positions,
                    new_shark_positions,
                    player_x,
                    player_y,
                    state_updated.divers_collected,
                    new_spawn_state,
                    state_updated.step_counter,
                    new_rng_key,
                )
            )

            new_surface_sub_pos = surface_sub_step(state_updated)

            state_updated._replace(surface_sub_position=new_surface_sub_pos)

            # update the enemy missile positions
            new_enemy_missile_positions = enemy_missiles_step(
                new_sub_positions,
                state_updated.enemy_missile_positions,
                state_updated.step_counter,
                state_updated.spawn_state.difficulty,
            )

            # append the surface submarine to the other submarines for the collision check
            # check if the player has collided with any of the enemies
            player_collision, collision_points = check_player_collision(
                player_x,
                player_y,
                new_sub_positions,
                new_shark_positions,
                new_surface_sub_pos,
                state_updated.enemy_missile_positions,
                new_score,
                state_updated.successful_rescues,
            )

            lose_life = jnp.any(
                jnp.array([oxygen_depleted, player_collision, lose_life_surfacing])
            )

            # Start death animation but keep divers intact during animation
            death_animation_state = state_updated._replace(
                score=state.score + collision_points,
                death_counter=jnp.array(90),
                spawn_state=soft_reset_spawn_state(state_updated.spawn_state),
            )

            # Calculate points for rescuing divers. Each diver is worth 50 points.
            # Each successful rescue adds 50 points with a maximum of 1000 points each.
            base_points_per_diver = 50
            max_points_per_diver = 1000
            additional_points_per_rescue = 50 * state.successful_rescues
            points_per_diver = jnp.minimum(
                base_points_per_diver + additional_points_per_rescue,
                max_points_per_diver,
            )
            total_diver_points = points_per_diver * state.divers_collected

            # Calculate bonus points for remaining oxygen
            oxygen_bonus = state.oxygen * 20

            # Calculate total points for successful rescue
            total_rescue_points = total_diver_points + oxygen_bonus

            # TODO: somewhere the oxygen is depleted on surfacing, this currently blocks the slow draining of oxygen (which is not gameplay relevant -> low priority)
            # scoring freeze, 16 ticks per diver i.e. 6 * 16 and also 2 ticks per remaining oxygen (which is drained!)
            # Create the scoring state
            scoring_state = state_updated._replace(
                player_x=player_x,
                player_y=player_y,
                player_direction=player_direction,
                lives=state_updated.lives,
                score=state_updated.score + total_rescue_points,
                successful_rescues=state_updated.successful_rescues + 1,
                spawn_state=soft_reset_spawn_state(state_updated.spawn_state)._replace(
                    difficulty=state_updated.spawn_state.difficulty + 1
                ),
                death_counter=jnp.array(-(96 + state_updated.oxygen * 2)),
            )

            # cap the step counter to 1024
            new_step_counter = jnp.where(
                state_updated.step_counter == 1024,
                jnp.array(0),
                state_updated.step_counter + 1,
            )

            # Create the normal returned state
            normal_returned_state = SeaquestState(
                player_x=player_x,
                player_y=player_y,
                player_direction=player_direction,
                oxygen=new_oxygen,
                divers_collected=new_divers_collected,
                score=new_score,
                lives=state_updated.lives,
                spawn_state=new_spawn_state,
                diver_positions=new_diver_positions,
                shark_positions=new_shark_positions,
                sub_positions=new_sub_positions,
                enemy_missile_positions=new_enemy_missile_positions,
                surface_sub_position=new_surface_sub_pos,
                player_missile_position=player_missile_position,
                step_counter=new_step_counter,
                just_surfaced=new_just_surfaced,
                successful_rescues=state_updated.successful_rescues,
                death_counter=jnp.array(0),
                rng_key=new_rng_key,
            )

            # First handle surfacing with all divers (scoring)
            intermediate_state = jax.lax.cond(
                should_reset,
                lambda _: scoring_state,
                lambda _: normal_returned_state,
                operand=None,
            )

            # Then handle life loss - start death animation instead of immediate reset
            final_state = jax.lax.cond(
                lose_life,
                lambda _: death_animation_state,
                lambda _: intermediate_state,
                operand=None,
            )

            # Check for additional life every 10,000 points
            additional_lives = (final_state.score // 10000) - (state.score // 10000)
            new_lives = jnp.minimum(final_state.lives + additional_lives, 6) # max 6 lives possible

            # Update the final state with new lives
            final_state = final_state._replace(lives=new_lives)

            # Check if the game is over
            game_over = final_state.lives <= -1

            # Handle game over state
            return jax.lax.cond(
                game_over,
                lambda _: reset_state._replace(
                    score=final_state.score,
                    lives=jnp.array(-1),
                    death_counter=jnp.array(0),
                ),
                lambda _: final_state,
                operand=None,
            )

        return_state = jax.lax.cond(
            state.death_counter > 0,
            lambda _: handle_death_animation(),
            lambda _: jax.lax.cond(
                state.death_counter < 0,
                lambda _: handle_score_freeze(),
                lambda _: normal_game_step(),
                operand=None,
            ),
            operand=None,
        )

        # Get observation and info
        observation = self._get_observation(return_state)

        done = self._get_done(return_state)
        env_reward = self._get_env_reward(previous_state, return_state)
        all_rewards = self._get_all_rewards(previous_state, return_state)
        info = self._get_info(return_state, all_rewards)

        # Choose between death animation and normal game step
        return observation, return_state, env_reward, done, info

from jaxatari.renderers import AtraJaxisRenderer

class SeaquestRenderer(AtraJaxisRenderer):
    @partial(jax.jit, static_argnums=(0,))
    def render(self, state):
        raster = jnp.zeros((WIDTH, HEIGHT, 3))

        # render background
        frame_bg = aj.get_sprite_frame(SPRITE_BG, 0)
        raster = aj.render_at(raster, 0, 0, frame_bg)

        # render player submarine
        frame_pl_sub = aj.get_sprite_frame(SPRITE_PL_SUB, state.step_counter)
        raster = aj.render_at(
            raster,
            state.player_x,
            state.player_y,
            frame_pl_sub,
            flip_horizontal=state.player_direction == FACE_LEFT,
        )

        # render player torpedo
        frame_pl_torp = aj.get_sprite_frame(SPRITE_PL_TORP, state.step_counter)
        should_render = state.player_missile_position[0] > 0
        raster = jax.lax.cond(
            should_render,
            lambda r: aj.render_at(
                r,
                state.player_missile_position[0],
                state.player_missile_position[1],
                frame_pl_torp,
                flip_horizontal=state.player_missile_position[2] == FACE_LEFT,
            ),
            lambda r: r,
            raster,
        )

        # render divers
        frame_diver = aj.get_sprite_frame(SPRITE_DIVER, state.step_counter)
        diver_positions = state.diver_positions

        def render_diver(i, raster_base):
            should_render = diver_positions[i][0] > 0
            return jax.lax.cond(
                should_render,
                lambda r: aj.render_at(
                    r,
                    diver_positions[i][0],
                    diver_positions[i][1],
                    frame_diver,
                    flip_horizontal=(diver_positions[i][2] == FACE_LEFT),
                ),
                lambda r: r,
                raster_base,
            )

        raster = jax.lax.fori_loop(0, MAX_DIVERS, render_diver, raster)

        # render sharks
        frame_shark = aj.get_sprite_frame(SPRITE_SHARK, state.step_counter)

        def render_shark(i, raster_base):
            should_render = state.shark_positions[i][0] > 0
            return jax.lax.cond(
                should_render,
                lambda r: aj.render_at(
                    r,
                    state.shark_positions[i][0],
                    state.shark_positions[i][1],
                    frame_shark,
                    flip_horizontal=(state.shark_positions[i][2] == FACE_LEFT),
                ),
                lambda r: r,
                raster_base,
            )

        # Use fori_loop to render all sharks
        raster = jax.lax.fori_loop(0, MAX_SHARKS, render_shark, raster)

        # render enemy subs
        frame_enemy_sub = aj.get_sprite_frame(SPRITE_ENEMY_SUB, state.step_counter)

        def render_enemy_sub(i, raster_base):
            should_render = state.sub_positions[i][0] > 0
            return jax.lax.cond(
                should_render,
                lambda r: aj.render_at(
                    r,
                    state.sub_positions[i][0],
                    state.sub_positions[i][1],
                    frame_enemy_sub,
                    flip_horizontal=(state.sub_positions[i][2] == FACE_LEFT),
                ),
                lambda r: r,
                raster_base,
            )

        raster = jax.lax.fori_loop(0, MAX_SUBS, render_enemy_sub, raster)

        def render_enemy_surface_sub(i, raster_base):
            should_render = state.surface_sub_position[0] > 0
            return jax.lax.cond(
                should_render,
                lambda r: aj.render_at(
                    r,
                    state.surface_sub_position[0],
                    state.surface_sub_position[1],
                    frame_enemy_sub,
                    flip_horizontal=(state.surface_sub_position[2] == FACE_LEFT),
                ),
                lambda r: r,
                raster_base,
            )

        raster = jax.lax.fori_loop(
            0, MAX_SURFACE_SUBS, render_enemy_surface_sub, raster
        )

        frame_enemy_torp = aj.get_sprite_frame(SPRITE_EN_TORP, state.step_counter)

        def render_enemy_torp(i, raster_base):
            should_render = state.enemy_missile_positions[i][0] > 0
            return jax.lax.cond(
                should_render,
                lambda r: aj.render_at(
                    r,
                    state.enemy_missile_positions[i][0],
                    state.enemy_missile_positions[i][1],
                    frame_enemy_torp,
                    flip_horizontal=(state.enemy_missile_positions[i][2] == FACE_LEFT),
                ),
                lambda r: r,
                raster_base,
            )

        raster = jax.lax.fori_loop(0, MAX_ENEMY_MISSILES, render_enemy_torp, raster)

        # show the scores
        score_array = aj.int_to_digits(state.score, max_digits=8)
        # convert the score to a list of digits
        raster = aj.render_label(raster, 10, 10, score_array, DIGITS, spacing=7)
        raster = aj.render_indicator(
            raster, 10, 20, state.lives, LIFE_INDICATOR, spacing=10
        )
        raster = aj.render_indicator(
            raster, 49, 178, state.divers_collected, DIVER_INDICATOR, spacing=10
        )

        raster = aj.render_bar(
            raster, 49, 170, state.oxygen, 64, 63, 5, OXYGEN_BAR_COLOR, (0, 0, 0, 0)
        )

        # Force the first 8 columns (x=0 to x=7) to be black
        bar_width = 8
        # Assuming raster shape is (Height, Width, Channels)
        # Select all rows (:), the first 'bar_width' columns (0:bar_width), and all channels (:)
        raster = raster.at[0:bar_width, :, :].set(0)

        return raster<|MERGE_RESOLUTION|>--- conflicted
+++ resolved
@@ -5,10 +5,6 @@
 import jax.numpy as jnp
 import chex
 import jaxatari.rendering.atraJaxis as aj
-<<<<<<< HEAD
-import numpy as np
-=======
->>>>>>> 776f738f
 import jaxatari.spaces as spaces
 
 from jaxatari.environment import JaxEnvironment, JAXAtariAction as Action
